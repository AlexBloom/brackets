--- conflicted
+++ resolved
@@ -118,7 +118,7 @@
             
             // Verify that editor UI doesn't have extra ranges left highlighted from earlier
             // (note: this only works for text that's short enough to not get virtualized)
-            var lineDiv = $(".CodeMirror-lines > div > div:last-child");
+            var lineDiv = $(".CodeMirror-lines > div").children()[2];
             var actualHighlights = $(".CodeMirror-searching", lineDiv);
             if (expectedDOMHighlightCount === undefined) {
                 expectedDOMHighlightCount = selections.length;
@@ -168,19 +168,13 @@
                 CommandManager.execute(Commands.EDIT_FIND);
 
                 enterSearchText("foo");
-<<<<<<< HEAD
                 expectHighlightedMatches(fooExpectedMatches);
                 expectSelection(fooExpectedMatches[0]);
+                expect(myEditor.centerOnCursor.calls.length).toEqual(1);
+
                 CommandManager.execute(Commands.EDIT_FIND_NEXT);
                 expectSelection(fooExpectedMatches[1]);
-=======
-                expectSelection({start: {line: LINE_FIRST_REQUIRE, ch: 8}, end: {line: LINE_FIRST_REQUIRE, ch: 11}});
-                expect(myEditor.centerOnCursor.calls.length).toEqual(1);
-                
-                CommandManager.execute(Commands.EDIT_FIND_NEXT);
-                expectSelection({start: {line: LINE_FIRST_REQUIRE, ch: 31}, end: {line: LINE_FIRST_REQUIRE, ch: 34}});
                 expect(myEditor.centerOnCursor.calls.length).toEqual(2);
->>>>>>> 01a2afd7
                 CommandManager.execute(Commands.EDIT_FIND_NEXT);
                 expectSelection(fooExpectedMatches[2]);
                 CommandManager.execute(Commands.EDIT_FIND_NEXT);
@@ -189,12 +183,8 @@
 
                 // wraparound
                 CommandManager.execute(Commands.EDIT_FIND_NEXT);
-<<<<<<< HEAD
                 expectSelection(fooExpectedMatches[0]);
-=======
-                expectSelection({start: {line: LINE_FIRST_REQUIRE, ch: 8}, end: {line: LINE_FIRST_REQUIRE, ch: 11}});
                 expect(myEditor.centerOnCursor.calls.length).toEqual(5);
->>>>>>> 01a2afd7
             });
             
             it("should find all case-sensitive matches", function () {
@@ -313,7 +303,7 @@
                 // since reopening the bar will just prepopulate it with selected text from first search's result
                 enterSearchText("foobar");
                 
-                expectCursorAt({line: LINE_FIRST_REQUIRE, ch: 11});  // cursor left at end of last good match ("foo")
+                expect(myEditor).toHaveCursorPosition(LINE_FIRST_REQUIRE, 11);  // cursor left at end of last good match ("foo")
                 
                 // Invoke Find a 2nd time - this time while search bar is open
                 CommandManager.execute(Commands.EDIT_FIND);
@@ -322,7 +312,7 @@
                 expect(getSearchField().val()).toEqual("foobar");
                 expect(getSearchField()[0].selectionStart).toBe(0);
                 expect(getSearchField()[0].selectionEnd).toBe(6);
-                expectCursorAt({line: LINE_FIRST_REQUIRE, ch: 11});
+                expect(myEditor).toHaveCursorPosition(LINE_FIRST_REQUIRE, 11);
             });
             
         });
@@ -399,12 +389,8 @@
                 expectSelection({start: {line: LINE_FIRST_REQUIRE, ch: CH_REQUIRE_START}, end: {line: LINE_FIRST_REQUIRE, ch: CH_REQUIRE_PAREN}});
                 
                 enterSearchText("requireX");
-<<<<<<< HEAD
                 expectHighlightedMatches([]);
-                expectCursorAt({line: LINE_FIRST_REQUIRE, ch: CH_REQUIRE_PAREN});
-=======
                 expect(myEditor).toHaveCursorPosition(LINE_FIRST_REQUIRE, CH_REQUIRE_PAREN);
->>>>>>> 01a2afd7
             });
             
             it("should clear selection, return cursor to start after backspacing to empty query", function () {
@@ -416,7 +402,7 @@
                 expectSelection({start: {line: LINE_FIRST_REQUIRE, ch: CH_REQUIRE_START}, end: {line: LINE_FIRST_REQUIRE, ch: CH_REQUIRE_PAREN}});
                 
                 enterSearchText("");
-                expectCursorAt({line: 2, ch: 0});
+                expect(myEditor).toHaveCursorPosition(2, 0);
             });
         });
         
@@ -605,12 +591,8 @@
                 // This is interpreted as a regexp (has both "/"es) but is invalid; should show error message
                 enterSearchText("/+/");
                 expect($(".modal-bar .error").length).toBe(1);
-<<<<<<< HEAD
                 expectHighlightedMatches([]);
-                expectCursorAt({line: 0, ch: 0}); // no change
-=======
                 expect(myEditor).toHaveCursorPosition(0, 0); // no change
->>>>>>> 01a2afd7
             });
             
             it("shouldn't choke on empty regexp", function () {
@@ -619,12 +601,8 @@
                 CommandManager.execute(Commands.EDIT_FIND);
                 
                 enterSearchText("//");
-<<<<<<< HEAD
                 expectHighlightedMatches([]);
-                expectCursorAt({line: 0, ch: 0}); // no change
-=======
                 expect(myEditor).toHaveCursorPosition(0, 0); // no change
->>>>>>> 01a2afd7
             });
 
             it("shouldn't freeze on /.*/ regexp", function () {
