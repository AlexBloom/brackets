/*
 * Copyright (c) 2012 Adobe Systems Incorporated. All rights reserved.
 *  
 * Permission is hereby granted, free of charge, to any person obtaining a
 * copy of this software and associated documentation files (the "Software"), 
 * to deal in the Software without restriction, including without limitation 
 * the rights to use, copy, modify, merge, publish, distribute, sublicense, 
 * and/or sell copies of the Software, and to permit persons to whom the 
 * Software is furnished to do so, subject to the following conditions:
 *  
 * The above copyright notice and this permission notice shall be included in
 * all copies or substantial portions of the Software.
 *  
 * THE SOFTWARE IS PROVIDED "AS IS", WITHOUT WARRANTY OF ANY KIND, EXPRESS OR
 * IMPLIED, INCLUDING BUT NOT LIMITED TO THE WARRANTIES OF MERCHANTABILITY, 
 * FITNESS FOR A PARTICULAR PURPOSE AND NONINFRINGEMENT. IN NO EVENT SHALL THE
 * AUTHORS OR COPYRIGHT HOLDERS BE LIABLE FOR ANY CLAIM, DAMAGES OR OTHER 
 * LIABILITY, WHETHER IN AN ACTION OF CONTRACT, TORT OR OTHERWISE, ARISING 
 * FROM, OUT OF OR IN CONNECTION WITH THE SOFTWARE OR THE USE OR OTHER 
 * DEALINGS IN THE SOFTWARE.
 * 
 */

/*jslint vars: true, plusplus: true, devel: true, nomen: true, indent: 4, maxerr: 50 */
/*global define, describe, it, expect, beforeEach, afterEach, waitsFor, runs, $ */

define(function (require, exports, module) {
    'use strict';

    var CommandManager,
        Commands,
        KeyBindingManager,
        Menus,
        SpecRunnerUtils     = require("spec/SpecRunnerUtils"),
        StringsUtils        = require("utils/StringUtils"),
        Strings             = require("strings");



    describe("Menus", function () {

        var testWindow;

        beforeEach(function () {
            // Create a new window that will be shared by ALL tests in this spec. (We need the tests to
            // run in a real Brackets window since HTMLCodeHints requires various core modules (it can't
            // run 100% in isolation), but popping a new window per testcase is unneeded overhead).
            if (!testWindow) {
                SpecRunnerUtils.createTestWindowAndRun(this, function (w) {
                    testWindow = w;
    
                    // Load module instances from brackets.test
                    CommandManager      = testWindow.brackets.test.CommandManager;
                    Commands            = testWindow.brackets.test.Commands;
                    KeyBindingManager   = testWindow.brackets.test.KeyBindingManager;
                    Menus               = testWindow.brackets.test.Menus;
                });

                this.after(function () {
                    SpecRunnerUtils.closeTestWindow();
                });
            }
        });

        describe("Add Menus", function () {

            it("should add new menu in last position of list", function () {
                runs(function () {
                    var $listItems = testWindow.$("#main-toolbar > ul.nav").children();
                    expect($listItems.length).toBeGreaterThan(0);

                    var menuCountOriginal = $listItems.length;
                    var menu = Menus.addMenu("Custom1", "menu-unittest1");
                    expect(menu).not.toBeNull();
                    expect(menu).toBeDefined();

                    $listItems = testWindow.$("#main-toolbar > ul.nav").children(); // refresh
                    expect($listItems.length).toBe(menuCountOriginal + 1);
                    expect($($listItems[menuCountOriginal]).attr("id")).toBe("menu-unittest1");
                });
            });

            it("should add new menu in first position of list", function () {
                runs(function () {
                    var $listItems = testWindow.$("#main-toolbar > ul.nav").children();
                    expect($listItems.length).toBeGreaterThan(0);

                    var menuCountOriginal = $listItems.length;
                    var menu = Menus.addMenu("Custom2", "menu-unittest2", Menus.FIRST);
                    expect(menu).not.toBeNull();
                    expect(menu).toBeDefined();

                    $listItems = testWindow.$("#main-toolbar > ul.nav").children();
                    expect($listItems.length).toBe(menuCountOriginal + 1);
                    expect($($listItems[0]).attr("id")).toBe("menu-unittest2");
                });
            });

            it("should add new menu after reference menu", function () {
                runs(function () {
                    var $listItems = testWindow.$("#main-toolbar > ul.nav").children();
                    expect($listItems.length).toBeGreaterThan(0);

                    var menuCountOriginal = $listItems.length;
                    var menu = Menus.addMenu("CustomFirst", "menu-unittest3-first", Menus.FIRST);
                    menu = Menus.addMenu("CustomAfter", "menu-unittest3-after", Menus.AFTER, "menu-unittest3-first");
                    expect(menu).not.toBeNull();
                    expect(menu).toBeDefined();

                    $listItems = testWindow.$("#main-toolbar > ul.nav").children();
                    expect($listItems.length).toBe(menuCountOriginal + 2);
                    expect($($listItems[0]).attr("id")).toBe("menu-unittest3-first");
                    expect($($listItems[1]).attr("id")).toBe("menu-unittest3-after");
                });
            });

            it("should add new menu before reference menu", function () {
                runs(function () {
                    var $listItems = testWindow.$("#main-toolbar > ul.nav").children();
                    expect($listItems.length).toBeGreaterThan(0);

                    var menuCountOriginal = $listItems.length;
                    var menu = Menus.addMenu("CustomLast", "menu-unittest3-last", Menus.LAST);
                    menu = Menus.addMenu("CustomBefore", "menu-unittest3-before", Menus.BEFORE, "menu-unittest3-last");
                    expect(menu).not.toBeNull();
                    expect(menu).toBeDefined();

                    $listItems = testWindow.$("#main-toolbar > ul.nav").children();
                    expect($listItems.length).toBe(menuCountOriginal + 2);
                    expect($($listItems[menuCountOriginal]).attr("id")).toBe("menu-unittest3-before");
                    expect($($listItems[menuCountOriginal + 1]).attr("id")).toBe("menu-unittest3-last");
                });
            });

            it("should add new menu at end of list when reference menu doesn't exist", function () {
                runs(function () {
                    var $listItems = testWindow.$("#main-toolbar > ul.nav").children();
                    expect($listItems.length).toBeGreaterThan(0);

                    var menuCountOriginal = $listItems.length;
                    var menu = Menus.addMenu("Custom3", "menu-unittest4", Menus.AFTER, "NONEXISTANT");
                    expect(menu).not.toBeNull();
                    expect(menu).toBeDefined();

                    $listItems = testWindow.$("#main-toolbar > ul.nav").children();
                    expect($listItems.length).toBe(menuCountOriginal + 1);
                    expect($($listItems[menuCountOriginal]).attr("id")).toBe("menu-unittest4");
                });
            });

            it("should not add duplicate menu", function () {
                runs(function () {
                    var $listItems = testWindow.$("#main-toolbar > ul.nav").children();
                    expect($listItems.length).toBeGreaterThan(0);

                    var menuCountOriginal = $listItems.length;
                    var menu1 = Menus.addMenu("Custom5", "menu-unittest5");
                    expect(menu1).not.toBeNull();

                    var menu2 = null;
                    
                    menu2 = Menus.addMenu("Custom5", "menu-unittest5");
                    expect(menu2).toBeFalsy();

                    $listItems = testWindow.$("#main-toolbar > ul.nav").children();
                    expect($listItems.length).toBe(menuCountOriginal + 1);
                    expect(menu2).toBeNull();
                });
            });
        });

<<<<<<< HEAD
=======
        describe("Remove Menu Items", function () {
            it("should add then remove new menu item to empty menu with a command id", function () {
                runs(function () {
                    CommandManager.register("Brackets Test Command Custom", "custom.command", function () {});
                    var commandString = "custom.command";
                    var menu = Menus.addMenu("Custom", "menu-custom");
                    var $listItems = testWindow.$("#menu-custom > ul").children();
                    expect($listItems.length).toBe(0);

                    // Re-use commands that are already registered
                    var menuItem = menu.addMenuItem(commandString);
                    expect(menuItem).not.toBeNull();
                    expect(menuItem).toBeDefined();

                    expect(typeof (commandString)).toBe("string");

                    $listItems = testWindow.$("#menu-custom > ul").children();
                    expect($listItems.length).toBe(1);
                    expect($($listItems[0]).length).toBe(1);

                    menu.removeMenuItem(commandString);
                    $listItems = testWindow.$("#menu-custom > ul").children();
                    expect($listItems.length).toBe(0);
                    expect($($listItems[0]).length).toBe(0);
                });
            });

            it("should add then remove new menu item to empty menu with a command", function () {
                runs(function () {
                    CommandManager.register("Brackets Test Command Custom", "custom.command", function () {});
                    var commandString = "custom.command";
                    var menu = Menus.addMenu("Custom", "menu-custom");
                    var $listItems = testWindow.$("#menu-custom > ul").children();
                    expect($listItems.length).toBe(0);

                    // Re-use commands that are already registered
                    var menuItem = menu.addMenuItem(commandString);
                    expect(menuItem).not.toBeNull();
                    expect(menuItem).toBeDefined();

                    $listItems = testWindow.$("#menu-custom > ul").children();
                    expect($listItems.length).toBe(1);
                    expect($($listItems[0]).length).toBe(1);

                    var command = CommandManager.get(commandString);
                    expect(typeof (command)).toBe("object");

                    menu.removeMenuItem(command);
                    $listItems = testWindow.$("#menu-custom > ul").children();
                    expect($listItems.length).toBe(0);
                    expect($($listItems[0]).length).toBe(0);
                });
            });

            it("should gracefully handle someone trying to delete a menu item that doesn't exist", function () {
                runs(function () {
                    var commandString = "custom.command";
                    var menu = Menus.addMenu("Custom", "menu-custom");

                    var exceptionThrown = false;
                    try {
                        menu.removeMenuItem(commandString);
                    } catch (e) {
                        exceptionThrown = true;
                    }
                    expect(exceptionThrown).toBeTruthy();
                });
            });

            it("should gracefully handle someone trying to delete nothing", function () {
                runs(function () {
                    var menu = Menus.addMenu("Custom", "menu-custom");

                    var exceptionThrown = false;
                    try {
                        menu.removeMenuItem();
                    } catch (e) {
                        exceptionThrown = true;
                    }
                    expect(exceptionThrown).toBeTruthy();
                });
            });
        });

>>>>>>> c13722f1
        describe("Add Menu Items", function () {

            it("should add new menu items", function () {
                runs(function () {
                    var menu = Menus.addMenu("MenuItem Menu 0", "menuitem-unittest0");
                    var listSelector = "#menuitem-unittest0 > ul";
                    var $listItems = testWindow.$(listSelector).children();
                    expect($listItems.length).toBe(0);


                    // add new menu item to empty menu
                    CommandManager.register("Brackets Test Command Custom 0", "Menu-test.command00", function () {});
                    var menuItem = menu.addMenuItem("Menu-test.command00");
                    expect(menuItem).not.toBeNull();
                    expect(menuItem).toBeDefined();

                    $listItems = testWindow.$(listSelector).children();
                    expect($listItems.length).toBe(1);
                    expect($($listItems[0]).length).toBe(1);
                    
                    // Periods (aka "dots") are allowed in HTML identifiers, but jQuery interprets
                    // them as the start of a class selector, so they need to be escaped
                    expect($($listItems[0]).find("a#menuitem-unittest0-Menu-test\\.command00").length).toBe(1);


                    // add new menu item in first position of menu
                    CommandManager.register("Brackets Test Command Custom 1", "Menu-test.command01", function () {});
                    menuItem = menu.addMenuItem("Menu-test.command01", "Ctrl-Alt-1", Menus.FIRST);
                    expect(menuItem).not.toBeNull();
                    expect(menuItem).toBeDefined();

                    $listItems = testWindow.$(listSelector).children();
                    expect($listItems.length).toBe(2);
                    expect($($listItems[0]).find("a#menuitem-unittest0-Menu-test\\.command01").length).toBe(1);


                    // add new menu item in last position of menu
                    CommandManager.register("Brackets Test Command Custom 2", "Menu-test.command02", function () {});
                    menuItem = menu.addMenuItem("Menu-test.command02", Menus.LAST);
                    expect(menuItem).not.toBeNull();
                    expect(menuItem).toBeDefined();

                    $listItems = testWindow.$(listSelector).children();
                    expect($listItems.length).toBe(3);
                    expect($($listItems[2]).find("a#menuitem-unittest0-Menu-test\\.command02").length).toBe(1);


                    // add new menu item in position after reference command
                    CommandManager.register("Brackets Test Command Custom 3", "Menu-test.command03", function () {});
                    menuItem = menu.addMenuItem("Menu-test.command03", "Ctrl-Alt-3", Menus.AFTER, "Menu-test.command01");
                    expect(menuItem).not.toBeNull();
                    expect(menuItem).toBeDefined();

                    $listItems = testWindow.$(listSelector).children();
                    expect($listItems.length).toBe(4);
                    expect($($listItems[1]).find("a#menuitem-unittest0-Menu-test\\.command03").length).toBe(1);


                    // add new menu item in position before reference command
                    CommandManager.register("Brackets Test Command Custom 4", "Menu-test.command04", function () {});
                    menuItem = menu.addMenuItem("Menu-test.command04", "Ctrl-Alt-4", Menus.BEFORE, "Menu-test.command01");
                    expect(menuItem).not.toBeNull();
                    expect(menuItem).toBeDefined();

                    $listItems = testWindow.$(listSelector).children();
                    expect($listItems.length).toBe(5);
                    expect($($listItems[0]).find("a#menuitem-unittest0-Menu-test\\.command04").length).toBe(1);


                    // add positioned divider
                    menu.addMenuDivider(Menus.AFTER, "Menu-test.command04");
                    $listItems = testWindow.$(listSelector).children();
                    expect($listItems.length).toBe(6);
                    expect($($listItems[1]).find("hr.divider").length).toBe(1);


                    // add divider to end
                    menu.addMenuDivider();
                    $listItems = testWindow.$(listSelector).children();
                    expect($listItems.length).toBe(7);
                    expect($($listItems[6]).find("hr.divider").length).toBe(1);
                });
            });

            it("should add menu items to beginnging and end of menu section", function () {
                // set up test menu and menu items
                CommandManager.register("Brackets Test Command Section 10", "Menu-test.command10", function () {});
                CommandManager.register("Brackets Test Command Section 11", "Menu-test.command11", function () {});
                CommandManager.register("Brackets Test Command Section 12", "Menu-test.command12", function () {});
                CommandManager.register("Brackets Test Command Section 13", "Menu-test.command13", function () {});
                CommandManager.register("Brackets Test Command Section 14", "Menu-test.command14", function () {});
                CommandManager.register("Brackets Test Command Section 15", "Menu-test.command15", function () {});
                CommandManager.register("Brackets Test Command Section 16", "Menu-test.command16", function () {});
                CommandManager.register("Brackets Test Command Section 17", "Menu-test.command17", function () {});
                CommandManager.register("Brackets Test Command Section 18", "Menu-test.command18", function () {});

                var menu = Menus.addMenu("Section Test", "menuitem-unittest1");
                menu.addMenuItem("Menu-test.command10");
                menu.addMenuItem("Menu-test.command11");
                menu.addMenuDivider();
                menu.addMenuItem("Menu-test.command12");
                menu.addMenuItem("Menu-test.command13");

                // create mock menu sections
                var menuSectionCmd0 = {sectionMarker: "Menu-test.command10"},
                    menuSectionCmd2 = {sectionMarker: "Menu-test.command12"};

                var listSelector = "#menuitem-unittest1 > ul";

                // Add new menu to END of menuSectionCmd0
                var menuItem = menu.addMenuItem("Menu-test.command14", null, Menus.LAST_IN_SECTION, menuSectionCmd0);
                var $listItems = testWindow.$(listSelector).children();
                expect($listItems.length).toBe(6);
                expect($($listItems[2]).find("a#menuitem-unittest1-Menu-test\\.command14").length).toBe(1);

                // Add new menu to END of menuSectionCmd2
                menuItem = menu.addMenuItem("Menu-test.command15", null, Menus.LAST_IN_SECTION, menuSectionCmd2);
                $listItems = testWindow.$(listSelector).children();
                expect($listItems.length).toBe(7);
                expect($($listItems[6]).find("a#menuitem-unittest1-Menu-test\\.command15").length).toBe(1);

                // Add new menu to BEGINNING of menuSectionCmd0
                menuItem = menu.addMenuItem("Menu-test.command16", null, Menus.FIRST_IN_SECTION, menuSectionCmd0);
                $listItems = testWindow.$(listSelector).children();
                expect($listItems.length).toBe(8);
                expect($($listItems[0]).find("a#menuitem-unittest1-Menu-test\\.command16").length).toBe(1);

                // Add new menu to BEGINNING of menuSectionCmd2
                menuItem = menu.addMenuItem("Menu-test.command17", null, Menus.FIRST_IN_SECTION, menuSectionCmd2);
                $listItems = testWindow.$(listSelector).children();
                expect($listItems.length).toBe(9);
                expect($($listItems[5]).find("a#menuitem-unittest1-Menu-test\\.command17").length).toBe(1);
            });

            it("should add new menu item in last position of menu if reference command isn't found in menu", function () {
                runs(function () {
                    CommandManager.register("Brackets Test Command Custom 20", "Menu-test.command20", function () {});
                    var menu = Menus.addMenu("Custom 2", "menuitem-unittest2");
                    menu.addMenuItem("Menu-test.command20", "Ctrl-Alt-0");
                    var listSelector = "#menuitem-unittest2 > ul";

                    // reference command doesn't exist
                    CommandManager.register("Brackets Test Command Custom 21", "Menu-test.command21", function () {});
                    var menuItem = menu.addMenuItem("Menu-test.command21", "Ctrl-Alt-2", Menus.BEFORE, "NONEXISTANT");
                    expect(menuItem).not.toBeNull();
                    expect(menuItem).toBeDefined();

                    var $listItems = testWindow.$(listSelector).children();
                    expect($listItems.length).toBe(2);
                    expect($($listItems[1]).find("a#menuitem-unittest2-Menu-test\\.command21").length).toBe(1);


                    // reference command is in different menu
                    CommandManager.register("Brackets Test Command Custom 22", "Menu-test.command22", function () {});
                    var menuOther = Menus.addMenu("Custom 2 Other", "menuitem-unittest2-other");
                    menuOther.addMenuItem("Menu-test.command22", "Ctrl-Alt-2");

                    CommandManager.register("Brackets Test Command Custom 23", "Menu-test.command23", function () {});
                    menuItem = menu.addMenuItem("Menu-test.command23", "Ctrl-Alt-3", Menus.BEFORE, "Menu-test.command22");
                    expect(menuItem).not.toBeNull();
                    expect(menuItem).toBeDefined();

                    $listItems = testWindow.$(listSelector).children();
                    expect($listItems.length).toBe(3);
                    expect($($listItems[2]).find("a#menuitem-unittest2-Menu-test\\.command23").length).toBe(1);


                    // reference command exists, but isn't in any menu
                    CommandManager.register("Brackets Test Command Custom 24", "Menu-test.command24", function () {});
                    CommandManager.register("Brackets Test Command Custom 25", "Menu-test.command25", function () {});

                    menuItem = menu.addMenuItem("Menu-test.command24", "Ctrl-Alt-1", Menus.BEFORE, "Menu-test.command25");
                    expect(menuItem).not.toBeNull();
                    expect(menuItem).toBeDefined();

                    $listItems = testWindow.$(listSelector).children();
                    expect($listItems.length).toBe(4);
                    expect($($listItems[3]).find("a#menuitem-unittest2-Menu-test\\.command24").length).toBe(1);
                });
            });

            it("should not add menu item for these cases", function () {
                runs(function () {
                    CommandManager.register("Brackets Test Command Custom 30", "Menu-test.command30", function () {});
                    var menu = Menus.addMenu("Custom 3", "menuitem-unittest3");
                    var listSelector = "#menuitem-unittest3 > ul";
                    var menuItem = menu.addMenuItem("Menu-test.command30");
                    expect(menuItem).toBeTruthy();
                    var $listItems = testWindow.$(listSelector).children();
                    expect($listItems.length).toBe(1);

                    // duplicate command in a menu
                    menuItem = menu.addMenuItem("Menu-test.command30");
                    expect(menuItem).toBeFalsy();
                    
                    $listItems = testWindow.$(listSelector).children();
                    expect($listItems.length).toBe(1);
                    expect(menuItem).toBeNull();


                    // unregistered command
                    menuItem = null;
                    var exceptionThrown = false;
                    try {
                        menuItem = menu.addMenuItem("UNREGISTERED_COMMAND");
                    } catch (e) {
                        exceptionThrown = true;
                    }
                    expect(exceptionThrown).toBeTruthy();

                    $listItems = testWindow.$(listSelector).children();
                    expect($listItems.length).toBe(1);
                    expect(menuItem).toBeNull();
                });
            });
        });

        describe("Menu Item synchronizing", function () {

            it("should have same state as command", function () {
                runs(function () {

                    // checked state
                    var cmd = CommandManager.register("Brackets Test Command Custom 40", "Menu-test.command40", function () {});
                    expect(cmd).not.toBeNull();
                    expect(cmd).toBeDefined();

                    var menu = Menus.addMenu("Synchronizing Menu", "menuitem-unittest4");
                    menu.addMenuItem("Menu-test.command40");
                    var menuSelector = "#menuitem-unittest4-Menu-test\\.command40";
                    
                    // Verify menu is synced with command
                    var $menuItem = testWindow.$(menuSelector);
                    expect($($menuItem).hasClass("checked")).toBeFalsy();
                    expect(cmd.getChecked()).toBeFalsy();
                    
                    // toggle command
                    cmd.setChecked(true);
                    expect(cmd.getChecked()).toBeTruthy();

                    // Verify menu gets synced with command
                    expect($($menuItem).hasClass("checked")).toBeTruthy();
                    
                    // toggle command back
                    cmd.setChecked(false);
                    expect(cmd.getChecked()).toBeFalsy();

                    // Verify menu gets synced with command
                    expect($($menuItem).hasClass("checked")).toBeFalsy();


                    // enabled state
                    $menuItem = testWindow.$(menuSelector);
                    expect($($menuItem).hasClass("disabled")).toBeFalsy();
                    
                    // toggle command
                    cmd.setEnabled(false);
                    expect(cmd.getEnabled()).toBeFalsy();

                    // Verify menu gets synced with command
                    expect($($menuItem).hasClass("disabled")).toBeTruthy();
                    
                    // toggle command back
                    cmd.setEnabled(true);
                    expect(cmd.getEnabled()).toBeTruthy();

                    // Verify menu gets synced with command
                    expect($($menuItem).hasClass("disabled")).toBeFalsy();


                    // key bindings
                    CommandManager.register("Brackets Test Command Custom 41", "Menu-test.command41", function () {});
                    menu.addMenuItem("Menu-test.command41", "Ctrl-9");
                    menuSelector = "#menuitem-unittest4-Menu-test\\.command41";
                    
                    // Verify menu is synced with command
                    $menuItem = testWindow.$(menuSelector);
                    var $shortcut = $menuItem.find(".menu-shortcut");
                    
                    // verify key data instead of platform-specific labels
                    if (testWindow.brackets.platform === "win") {
                        expect($shortcut.data("key")).toBe("Ctrl-9");
                    } else if (testWindow.brackets.platform === "mac") {
                        expect($shortcut.data("key")).toBe("Cmd-9");
                    }
                    
                    // change keyboard shortcut
                    KeyBindingManager.addBinding("Menu-test.command41", "Alt-8");
                    
                    // verify updated keyboard shortcut
                    expect($shortcut.data("key")).toBe("Alt-8");
                });
            });
        });

        describe("Context Menus", function () {
            it("register a context menu", function () {
                var cmenu = Menus.registerContextMenu("test-cmenu50");

                // Add menu item via command id
                CommandManager.register("Brackets Test Command Custom 50", "Menu-test.command50", function () {});
                var menuItem = cmenu.addMenuItem("Menu-test.command50");
                expect(menuItem).toBeTruthy();
                expect(cmenu).toBeTruthy();

                // Add menu item via command object
                var command = CommandManager.register("Brackets Test Command Custom 51", "Menu-test.command51", function () {});
                menuItem = cmenu.addMenuItem(command);
                expect(menuItem).toBeTruthy();

                // add positioned divider
                menuItem = cmenu.addMenuDivider(Menus.BEFORE, "Menu-test.command51");
                var $listItems = testWindow.$("#test-cmenu50 > ul").children();
                expect($listItems.length).toBe(3);
                expect($($listItems[1]).find("hr.divider").length).toBe(1);

                // add divider to end
                menuItem = cmenu.addMenuDivider();
                $listItems = testWindow.$("#test-cmenu50 > ul").children();
                expect($listItems.length).toBe(4);
                expect($($listItems[3]).find("hr.divider").length).toBe(1);

                // duplicate command in Menu
                menuItem = cmenu.addMenuItem("Menu-test.command50");
                expect(menuItem).toBeFalsy();

                // duplicate ids
                var cmenu2 = Menus.registerContextMenu("test-cmenu50");
                expect(cmenu2).toBeFalsy();
            });

            it("open a context menu", function () {
                runs(function () {
                    var openEvent = false;
                    var cmenu = Menus.registerContextMenu("test-cmenu51");
                    CommandManager.register("Brackets Test Command Custom 51", "Menu-test.command51", function () {});
                    var menuItem = cmenu.addMenuItem("Menu-test.command51");

                    testWindow.$(cmenu).on("beforeContextMenuOpen", function () {
                        openEvent = true;
                    });

                    cmenu.open({pageX: 300, pageY: 250});
                    var $menu = testWindow.$(".dropdown.open > ul");

                    // all other drops downs should be closed
                    expect($menu.length).toBe(1);

                    // position is at correct location
                    expect($menu.offset().left).toBe(300);
                    expect($menu.offset().top).toBe(250);
                    expect(openEvent).toBeTruthy();
                });
            });

            function getBounds(object) {
                return {
                    left:   object.offset().left,
                    top:    object.offset().top,
                    right:  object.offset().left + object.width(),
                    bottom: object.offset().top + object.height()
                };
            }

            function boundsInsideWindow(object) {
                var bounds = getBounds(object);
                return bounds.left >= 0 &&
                       bounds.right <= $(testWindow).width() &&
                       bounds.top >= 0 &&
                       bounds.bottom <= $(testWindow).height();
            }
                
            it("context menu is not clipped", function () {
                runs(function () {
                    var cmenu = Menus.registerContextMenu("test-cmenu52");
                    CommandManager.register("Brackets Test Command Custom 52", "Menu-test.command52", function () {});
                    var menuItem = cmenu.addMenuItem("Menu-test.command52");
                    var winWidth = $(testWindow).width();
                    var winHeight = $(testWindow).height();
                    
                    cmenu.open({pageX: 0, pageY: 0});
                    var $menu = testWindow.$(".dropdown.open > ul");
                    expect(boundsInsideWindow($menu)).toBeTruthy();

                    cmenu.open({pageX: winHeight, pageY: winWidth});
                    $menu = testWindow.$(".dropdown.open > ul");
                    expect(boundsInsideWindow($menu)).toBeTruthy();

                    cmenu.open({pageX: 0, pageY: winWidth});
                    $menu = testWindow.$(".dropdown.open > ul");
                    expect(boundsInsideWindow($menu)).toBeTruthy();

                    cmenu.open({pageX: winHeight, pageY: 0});
                    $menu = testWindow.$(".dropdown.open > ul");
                    expect(boundsInsideWindow($menu)).toBeTruthy();
                });
            });

            it("close context menu", function () {
                var cmenu = Menus.registerContextMenu("test-cmenu53");
                CommandManager.register("Brackets Test Command Custom 53", "Menu-test.command53", function () {});
                var menuItem = cmenu.addMenuItem("Menu-test.command53");

                var closeEvent = false;
                testWindow.$(cmenu).on("contextMenuClose", function () {
                    closeEvent = true;
                });
                cmenu.open({pageX: 0, pageY: 0});
                
                // verify close event
                cmenu.close();
                expect(closeEvent).toBeTruthy();

                // verify all dropdowns are closed
                var $menus = testWindow.$(".dropdown.open");
                expect($menus.length).toBe(0);
            });

            it("close context menu using Esc key", function () {
                var cmenu = Menus.registerContextMenu("test-cmenu54");
                CommandManager.register("Brackets Test Command Custom 54", "Menu-test.command54", function () {});
                var menuItem = cmenu.addMenuItem("Menu-test.command54");

                var closeEvent = false;
                testWindow.$(cmenu).on("contextMenuClose", function () {
                    closeEvent = true;
                });
                cmenu.open({pageX: 0, pageY: 0});

                // verify dropdown is open
                var $menus = testWindow.$(".dropdown.open");
                expect($menus.length).toBe(1);

                // close the context menu by simulating Esc key
                var key = 27,   // Esc key
                    element = $menus[0];
                SpecRunnerUtils.simulateKeyEvent(key, "keydown", element);

                // verify close event
                expect(closeEvent).toBeTruthy();

                // verify all dropdowns are closed
                $menus = testWindow.$(".dropdown.open");
                expect($menus.length).toBe(0);
            });
        });
    });
});<|MERGE_RESOLUTION|>--- conflicted
+++ resolved
@@ -169,8 +169,6 @@
             });
         });
 
-<<<<<<< HEAD
-=======
         describe("Remove Menu Items", function () {
             it("should add then remove new menu item to empty menu with a command id", function () {
                 runs(function () {
@@ -254,8 +252,7 @@
                 });
             });
         });
-
->>>>>>> c13722f1
+        
         describe("Add Menu Items", function () {
 
             it("should add new menu items", function () {
