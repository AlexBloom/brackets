--- conflicted
+++ resolved
@@ -23,11 +23,7 @@
 
 
 /*jslint vars: true, plusplus: true, devel: true, nomen: true, indent: 4, maxerr: 50 */
-<<<<<<< HEAD
 /*global define, $, JSLINT, PathUtils, document, window */
-=======
-/*global define, $, brackets, JSLINT, PathUtils */
->>>>>>> b2822c70
 
 /**
  * Allows JSLint to run on the current document and report results in a UI panel.
@@ -48,13 +44,8 @@
         EditorManager           = require("editor/EditorManager"),
         PreferencesManager      = require("preferences/PreferencesManager"),
         PerfUtils               = require("utils/PerfUtils"),
-<<<<<<< HEAD
         Strings                 = require("strings"),
-        EditorManager           = require("editor/EditorManager"),
         AppInit                 = require("utils/AppInit");
-=======
-        Strings                 = require("strings");
->>>>>>> b2822c70
     
     var MIN_HEIGHT = 100;
     
@@ -293,11 +284,7 @@
     CommandManager.register(Strings.CMD_JSLINT, Commands.TOGGLE_JSLINT, _handleToggleJSLint);
     
     // Init PreferenceStorage
-<<<<<<< HEAD
     _prefs = PreferencesManager.getPreferenceStorage(PREFERENCES_CLIENT_ID, defaultPrefs);
-=======
-    _prefs = PreferencesManager.getPreferenceStorage(module.id, { enabled: !!brackets.config.enable_jslint });
->>>>>>> b2822c70
     _setEnabled(_prefs.getValue("enabled"));
     
     // Initialize items dependent on HTML DOM
