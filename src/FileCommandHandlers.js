/*
 * Copyright 2011 Adobe Systems Incorporated. All Rights Reserved.
 */

/**
 * Handlers for commands related to file handling (opening, saving, etc.)
 */
var FileCommandHandlers = (function() {
    // TODO: remove this and use the real exports variable when we switch to modules.
    var exports = {};

    var _editor, _title, _currentFilePath, _currentTitlePath,
        _isDirty = false,
        _savedUndoPosition = 0;

    exports.init = function init(editor, title) {
        _editor = editor;
        _title = title;

        _editor.setOption("onChange", function() {
            updateDirty();
        });

        // Register global commands
        CommandManager.register(Commands.FILE_OPEN, handleFileOpen);
        CommandManager.register(Commands.FILE_SAVE, handleFileSave);
        CommandManager.register(Commands.FILE_CLOSE, handleFileClose);
    };

    exports.getEditor = function getEditor() {
        return _editor;
    };

    exports.isDirty = function isDirty() {
        return _isDirty;
    };

    function updateDirty() {
        // If we've undone past the undo position at the last save, and there is no redo stack,
        // then we can never get back to a non-dirty state.
        var historySize = _editor.historySize();
        if (historySize.undo < _savedUndoPosition && historySize.redo == 0) {
            _savedUndoPosition = -1;
        }
        var newIsDirty = (_editor.historySize().undo != _savedUndoPosition);
        if (_isDirty != newIsDirty) {
            _isDirty = newIsDirty;
            updateTitle();
        }
    }

    function updateTitle() {
        _title.text(
            _currentTitlePath
                ? (_currentTitlePath + (_isDirty ? " \u2022" : ""))
                : "Untitled"
        );
    }

    function handleFileOpen(fullPath) {
        // TODO: In the future, when we implement multiple open files, we won't close the previous file when opening
        // a new one. However, for now, since we only support a single open document, I'm pretending as if we're
        // closing the existing file first. This is so that I can put the code that checks for an unsaved file and
        // prompts the user to save it in the close command, where it belongs. When we implement multiple open files,
        // we can remove this here.
        var result;
        if (_currentFilePath) {
            result = new $.Deferred();
            CommandManager
                .execute(Commands.FILE_CLOSE)
                .done(function() {
                    doOpenWithOptionalPath(fullPath)
                        .done(function() {
                            result.resolve();
                        })
                        .fail(function() {
                            result.reject();
                        });
                })
                .fail(function() {
                    result.reject();
                });
        }
        else {
            result = doOpenWithOptionalPath(fullPath);
        }
        result.always(function() {
            _editor.focus();
        });
        return result;
    }

    function doOpenWithOptionalPath(fullPath) {
        if (!fullPath) {
            // Prompt the user with a dialog
            // TODO: we're relying on this to not be asynchronous--is that safe?
            NativeFileSystem.showOpenDialog(false, false, "Open File", ProjectManager.getProjectRoot().fullPath,
                ["htm", "html", "js", "css"], function(files) {
                    if (files.length > 0) {
                        return doOpen(files[0]);
                    }
                });
        }
        else {
            return doOpen(fullPath);
        }
    }

    function doOpen(fullPath) {
        var result = new $.Deferred();
        if (fullPath) {
            var reader = new NativeFileSystem.FileReader();

            // TODO: we should implement something like NativeFileSystem.resolveNativeFileSystemURL() (similar
            // to what's in the standard file API) to get a FileEntry, rather than manually constructing it
            var fileEntry = new NativeFileSystem.FileEntry(fullPath);

            // TODO: it's weird to have to construct a FileEntry just to get a File.
            fileEntry.file(function(file) {
                reader.onload = function(event) {
                    _currentFilePath = _currentTitlePath = fullPath;
<<<<<<< HEAD

                    // TODO: have a real controller object for the editor
                    _editor.setValue(event.target.result);
                    _editor.clearHistory();

=======
                    
>>>>>>> a7417d87
                    // In the main toolbar, show the project-relative path (if the file is inside the current project)
                    // or the full absolute path (if it's not in the project).
                    var projectRootPath = ProjectManager.getProjectRoot().fullPath;
                    if (projectRootPath.length > 0 && projectRootPath.charAt(projectRootPath.length - 1) != "/") {
                        projectRootPath += "/";
                    }
                    if (fullPath.indexOf(projectRootPath) == 0) {
                        _currentTitlePath = fullPath.slice(projectRootPath.length);
                        if (_currentTitlePath.charAt(0) == '/') {
                            _currentTitlePath = _currentTitlePath.slice(1);
                        }
                    }
<<<<<<< HEAD

=======
                    
                    // TODO: have a real controller object for the editor
                    _editor.setValue(event.target.result);
 
>>>>>>> a7417d87
                    // Make sure we can't undo back to the previous content.
                    _editor.clearHistory();

                    // This should be 0, but just to be safe...
                    _savedUndoPosition = _editor.historySize().undo;
                    updateDirty();

                    result.resolve();
                };

                reader.onerror = function(event) {
                    // TODO: display meaningful error
                    result.reject();
                }

                reader.readAsText(file, "utf8");
            },
            function (error) {
                // TODO: display meaningful error
                result.reject();
            });
        }
        return result;
    }

    function handleFileSave() {
        var result = new $.Deferred();
        if (_currentFilePath && _isDirty) {
            // TODO: we should implement something like NativeFileSystem.resolveNativeFileSystemURL() (similar
            // to what's in the standard file API) to get a FileEntry, rather than manually constructing it
            var fileEntry = new NativeFileSystem.FileEntry(_currentFilePath);

            fileEntry.createWriter(
                function(writer) {
                    writer.onwriteend = function() {
                        _savedUndoPosition = _editor.historySize().undo;
                        updateDirty();
                        result.resolve();
                    }
                    writer.onerror = function() {
                        result.reject();
                    }
                    // TODO (jasonsj): Blob instead of string
                    writer.write(_editor.getValue());
                },
                function(error) {
                    // TODO: display meaningful error
                    result.reject();
                }
            );
        }
        else {
            result.resolve();
        }
        result.always(function() {
            _editor.focus();
        });
        return result;
    }

    function handleFileClose() {
        var result = new $.Deferred();
        if (_currentFilePath && _isDirty) {
            brackets.showModalDialog(
                  brackets.DIALOG_ID_SAVE_CLOSE
                , brackets.strings.SAVE_CLOSE_TITLE
                , brackets.strings.format(brackets.strings.SAVE_CLOSE_MESSAGE, _currentTitlePath)
            ).done(function(id) {
                if (id === brackets.DIALOG_BTN_CANCEL) {
                    result.reject();
                }
                else {
                    if (id === brackets.DIALOG_BTN_OK) {
                        CommandManager
                            .execute(Commands.FILE_SAVE)
                            .done(function() {
                                doClose();
                                result.resolve();
                            })
                            .fail(function() {
                                result.reject();
                            });
                    }
                    else {
                        // This is the "Don't Save" case--we can just go ahead and close the file.
                        doClose();
                        result.resolve();
                    }
                }
            });
            result.always(function() {
                _editor.focus();
            });
        }
        else {
            doClose();
            _editor.focus();
            result.resolve();
        }
        return result;
    }

    function doClose() {
        // TODO: When we implement multiple files being open, this will probably change to just
        // dispose of the editor for the current file (and will later change again if we choose to
        // limit the number of open editors).
        _editor.setValue("");
        _editor.clearHistory();
        _currentFilePath = _currentTitlePath = null;
        _savedUndoPosition = 0;
        _isDirty = false;
        updateTitle();
        _editor.focus();
    }

    return exports;
})();
<|MERGE_RESOLUTION|>--- conflicted
+++ resolved
@@ -8,31 +8,23 @@
 var FileCommandHandlers = (function() {
     // TODO: remove this and use the real exports variable when we switch to modules.
     var exports = {};
-
+    
     var _editor, _title, _currentFilePath, _currentTitlePath,
         _isDirty = false,
         _savedUndoPosition = 0;
-
+    
     exports.init = function init(editor, title) {
         _editor = editor;
         _title = title;
-
+        
         _editor.setOption("onChange", function() {
             updateDirty();
         });
-
+    
         // Register global commands
         CommandManager.register(Commands.FILE_OPEN, handleFileOpen);
         CommandManager.register(Commands.FILE_SAVE, handleFileSave);
         CommandManager.register(Commands.FILE_CLOSE, handleFileClose);
-    };
-
-    exports.getEditor = function getEditor() {
-        return _editor;
-    };
-
-    exports.isDirty = function isDirty() {
-        return _isDirty;
     };
 
     function updateDirty() {
@@ -46,24 +38,24 @@
         if (_isDirty != newIsDirty) {
             _isDirty = newIsDirty;
             updateTitle();
-        }
-    }
-
+        }        
+    }
+    
     function updateTitle() {
         _title.text(
-            _currentTitlePath
-                ? (_currentTitlePath + (_isDirty ? " \u2022" : ""))
+            _currentTitlePath 
+                ? (_currentTitlePath + (_isDirty ? " \u2022" : "")) 
                 : "Untitled"
         );
     }
-
+    
     function handleFileOpen(fullPath) {
         // TODO: In the future, when we implement multiple open files, we won't close the previous file when opening
-        // a new one. However, for now, since we only support a single open document, I'm pretending as if we're
-        // closing the existing file first. This is so that I can put the code that checks for an unsaved file and
+        // a new one. However, for now, since we only support a single open document, I'm pretending as if we're 
+        // closing the existing file first. This is so that I can put the code that checks for an unsaved file and 
         // prompts the user to save it in the close command, where it belongs. When we implement multiple open files,
         // we can remove this here.
-        var result;
+        var result; 
         if (_currentFilePath) {
             result = new $.Deferred();
             CommandManager
@@ -84,17 +76,17 @@
         else {
             result = doOpenWithOptionalPath(fullPath);
         }
-        result.always(function() {
-            _editor.focus();
+        result.always(function() { 
+            _editor.focus(); 
         });
         return result;
     }
-
-    function doOpenWithOptionalPath(fullPath) {
+    
+    function doOpenWithOptionalPath(fullPath) {  
         if (!fullPath) {
             // Prompt the user with a dialog
             // TODO: we're relying on this to not be asynchronous--is that safe?
-            NativeFileSystem.showOpenDialog(false, false, "Open File", ProjectManager.getProjectRoot().fullPath,
+            NativeFileSystem.showOpenDialog(false, false, "Open File", ProjectManager.getProjectRoot().fullPath, 
                 ["htm", "html", "js", "css"], function(files) {
                     if (files.length > 0) {
                         return doOpen(files[0]);
@@ -105,29 +97,21 @@
             return doOpen(fullPath);
         }
     }
-
-    function doOpen(fullPath) {
-        var result = new $.Deferred();
+    
+    function doOpen(fullPath) { 
+        var result = new $.Deferred();         
         if (fullPath) {
             var reader = new NativeFileSystem.FileReader();
 
             // TODO: we should implement something like NativeFileSystem.resolveNativeFileSystemURL() (similar
             // to what's in the standard file API) to get a FileEntry, rather than manually constructing it
             var fileEntry = new NativeFileSystem.FileEntry(fullPath);
-
+            
             // TODO: it's weird to have to construct a FileEntry just to get a File.
-            fileEntry.file(function(file) {
+            fileEntry.file(function(file) {                
                 reader.onload = function(event) {
                     _currentFilePath = _currentTitlePath = fullPath;
-<<<<<<< HEAD
-
-                    // TODO: have a real controller object for the editor
-                    _editor.setValue(event.target.result);
-                    _editor.clearHistory();
-
-=======
                     
->>>>>>> a7417d87
                     // In the main toolbar, show the project-relative path (if the file is inside the current project)
                     // or the full absolute path (if it's not in the project).
                     var projectRootPath = ProjectManager.getProjectRoot().fullPath;
@@ -138,31 +122,27 @@
                         _currentTitlePath = fullPath.slice(projectRootPath.length);
                         if (_currentTitlePath.charAt(0) == '/') {
                             _currentTitlePath = _currentTitlePath.slice(1);
-                        }
-                    }
-<<<<<<< HEAD
-
-=======
+                        }                          
+                    }
                     
                     // TODO: have a real controller object for the editor
                     _editor.setValue(event.target.result);
  
->>>>>>> a7417d87
                     // Make sure we can't undo back to the previous content.
                     _editor.clearHistory();
-
+                    
                     // This should be 0, but just to be safe...
                     _savedUndoPosition = _editor.historySize().undo;
                     updateDirty();
 
                     result.resolve();
                 };
-
+                
                 reader.onerror = function(event) {
                     // TODO: display meaningful error
                     result.reject();
                 }
-
+                
                 reader.readAsText(file, "utf8");
             },
             function (error) {
@@ -172,17 +152,17 @@
         }
         return result;
     }
-
+    
     function handleFileSave() {
         var result = new $.Deferred();
         if (_currentFilePath && _isDirty) {
             // TODO: we should implement something like NativeFileSystem.resolveNativeFileSystemURL() (similar
             // to what's in the standard file API) to get a FileEntry, rather than manually constructing it
             var fileEntry = new NativeFileSystem.FileEntry(_currentFilePath);
-
+        
             fileEntry.createWriter(
                 function(writer) {
-                    writer.onwriteend = function() {
+                    writer.onwrite = function() {
                         _savedUndoPosition = _editor.historySize().undo;
                         updateDirty();
                         result.resolve();
@@ -190,7 +170,6 @@
                     writer.onerror = function() {
                         result.reject();
                     }
-                    // TODO (jasonsj): Blob instead of string
                     writer.write(_editor.getValue());
                 },
                 function(error) {
@@ -202,12 +181,12 @@
         else {
             result.resolve();
         }
-        result.always(function() {
-            _editor.focus();
+        result.always(function() { 
+            _editor.focus(); 
         });
         return result;
     }
-
+    
     function handleFileClose() {
         var result = new $.Deferred();
         if (_currentFilePath && _isDirty) {
@@ -230,7 +209,7 @@
                             .fail(function() {
                                 result.reject();
                             });
-                    }
+                    }   
                     else {
                         // This is the "Don't Save" case--we can just go ahead and close the file.
                         doClose();
@@ -238,8 +217,8 @@
                     }
                 }
             });
-            result.always(function() {
-                _editor.focus();
+            result.always(function() { 
+                _editor.focus(); 
             });
         }
         else {
@@ -249,7 +228,7 @@
         }
         return result;
     }
-
+    
     function doClose() {
         // TODO: When we implement multiple files being open, this will probably change to just
         // dispose of the editor for the current file (and will later change again if we choose to
@@ -262,6 +241,6 @@
         updateTitle();
         _editor.focus();
     }
-
+    
     return exports;
 })();
