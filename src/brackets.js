/*
 * Copyright 2011 Adobe Systems Incorporated. All Rights Reserved.
 */

/*jslint vars: true, plusplus: true, devel: true, browser: true, nomen: true, indent: 4, maxerr: 50 */
/*global define: false, brackets: true, $: false, JSLINT: false, PathUtils: false */

/**
 * brackets is the root of the Brackets codebase. This file pulls in all other modules as
 * dependencies (or dependencies thereof), initializes the UI, and binds global menus & keyboard
 * shortcuts to their Commands.
 *
 * TODO: break out the definition of brackets into a separate module from the application controller logic
 *
 * Unlike other modules, this one can be accessed without an explicit require() because it exposes
 * a global object, window.brackets.
 */
define(function (require, exports, module) {
    'use strict';
    
    // Load dependent non-module scripts
    require("widgets/bootstrap-dropdown");
    require("widgets/bootstrap-modal");
    require("thirdparty/path-utils/path-utils.min");
    require("thirdparty/jslint/jslint");
    
    // Load dependent modules
    var ProjectManager          = require("ProjectManager"),
        DocumentManager         = require("DocumentManager"),
        EditorManager           = require("EditorManager"),
        WorkingSetView          = require("WorkingSetView"),
        FileCommandHandlers     = require("FileCommandHandlers"),
        FileViewController      = require("FileViewController"),
        FileSyncManager         = require("FileSyncManager"),
        KeyBindingManager       = require("KeyBindingManager").KeyBindingManager,
        KeyMap                  = require("KeyBindingManager").KeyMap,
        Commands                = require("Commands"),
        CommandManager          = require("CommandManager");

    // Define core brackets namespace if it isn't already defined
    //
    // We can't simply do 'brackets = {}' to define it in the global namespace because
    // we're in "use strict" mode. Most likely, 'window' will always point to the global
    // object when this code is running. However, in case it isn't (e.g. if we're running 
    // inside Node for CI testing) we use this trick to get the global object.
    //
    // Taken from:
    //   http://stackoverflow.com/questions/3277182/how-to-get-the-global-object-in-javascript
    var Fn = Function, global = (new Fn('return this'))();
    if (!global.brackets) {
        global.brackets = {};
    }
    
    // Load native shell when brackets is run in a native shell rather than the browser
    // TODO: load conditionally
    brackets.shellAPI = require("ShellAPI");
    
    brackets.inBrowser = !brackets.hasOwnProperty("fs");
    
    // TODO: Make sure the "test" object is not included in final builds
    // All modules that need to be tested from the context of the application
    // must to be added to this object. The unit tests cannot just pull
    // in the modules since they would run in context of the unit test window,
    // and would not have access to the app html/css.
    brackets.test = {
        PreferencesManager      : require("PreferencesManager"),
        ProjectManager          : ProjectManager,
        FileCommandHandlers     : FileCommandHandlers,
        FileViewController      : FileViewController,
        DocumentManager         : DocumentManager,
        Commands                : Commands,
        WorkingSetView          : WorkingSetView,
        CommandManager          : require("CommandManager")
    };



    brackets.DIALOG_BTN_CANCEL = "cancel";
    brackets.DIALOG_BTN_OK = "ok";
    brackets.DIALOG_BTN_DONTSAVE = "dontsave";
    brackets.DIALOG_CANCELED = "_canceled";

    brackets.DIALOG_ID_ERROR = "error-dialog";
    brackets.DIALOG_ID_SAVE_CLOSE = "save-close-dialog";
    brackets.DIALOG_ID_EXT_CHANGED = "ext-changed-dialog";
    brackets.DIALOG_ID_EXT_DELETED = "ext-deleted-dialog";

    /**
     * General purpose modal dialog. Assumes that the HTML for the dialog contains elements with "title"
     * and "message" classes, as well as a number of elements with "dialog-button" class, each of which has
     * a "data-button-id".
     *
     * @param {string} id The ID of the dialog node in the HTML.
     * @param {string} title The title of the error dialog. Can contain HTML markup.
     * @param {string} message The message to display in the error dialog. Can contain HTML markup.
     * @return {Deferred} a $.Deferred() that will be resolved with the ID of the clicked button when the dialog
     *     is dismissed. Never rejected.
     */
    brackets.showModalDialog = function (id, title, message, callback) {
        var result = $.Deferred();
        var dlg = $("#" + id);

        // Set title and message
        $(".dialog-title", dlg).html(title);
        $(".dialog-message", dlg).html(message);

        // Pipe dialog-closing notification back to client code
        dlg.one("hidden", function () {
            var buttonId = dlg.data("buttonId");
            // Let call stack return before notifying that dialog has closed; this avoids issue #191
            // if the handler we're triggering might show another dialog (as long as there's no
            // fade-out animation)
            setTimeout(function () {
                result.resolve(buttonId);
            }, 0);
        });

        function stopEvent(e) {
            // Stop the event if the target is not inside the dialog
            if (!($.contains(dlg.get(0), e.target))) {
                e.stopPropagation();
                e.preventDefault();
            }
        }
        
        // Enter/Return handler for the primary button. Need to
        // add both keydown and keyup handlers here to make sure
        // the enter key was pressed while the dialog was showing.
        // Otherwise, if a keydown or keypress from somewhere else
        // triggered an alert, the keyup could immediately dismiss it.
        var enterKeyPressed = false;
        
        function keydownHandler(e) {
            if (e.keyCode === 13) {
                enterKeyPressed = true;
            }
            stopEvent(e);
        }
        
        function keyupHandler(e) {
            if (e.keyCode === 13 && enterKeyPressed) {
                var primaryBtn = dlg.find(".primary");
                if (primaryBtn) {
                    brackets._dismissDialog(dlg, primaryBtn.attr("data-button-id"));
                }
            }
            enterKeyPressed = false;
            stopEvent(e);
        }
        
        // These handlers are added at the capture phase to make sure we
        // get first crack at the events. 
        document.body.addEventListener("keydown", keydownHandler, true);
        document.body.addEventListener("keyup", keyupHandler, true);
        
        // Click handler for buttons
        dlg.one("click", ".dialog-button", function (e) {
            brackets._dismissDialog(dlg, $(this).attr("data-button-id"));
        });

        // Run the dialog
        dlg.modal({
            backdrop: "static",
            show: true
        }).on("hide", function (e) {
            // Remove key event handlers
            document.body.removeEventListener("keydown", keydownHandler, true);
            document.body.removeEventListener("keyup", keyupHandler, true);
        });
        return result;
    };
    
    /**
     * If the dialog is visible, immediately closes it. The dialog callback will be called with the
     * special buttonId brackets.DIALOG_CANCELED (note: callback is run asynchronously).
     */
    brackets.cancelModalDialogIfOpen = function (id) {
        var dlg = $("#" + id);
        if (dlg.is(":visible")) {   // Bootstrap breaks if try to hide dialog that's already hidden
            brackets._dismissDialog(dlg, brackets.DIALOG_CANCELED);
        }
    };
    
    brackets._dismissDialog = function (dlg, buttonId) {
        dlg.data("buttonId", buttonId);
        dlg.modal(true).hide();
    };


    // Main Brackets initialization
    $(document).ready(function () {

        var _enableJSLint = true; // TODO: Decide if this should be opt-in or opt-out.
        
        function initListeners() {
            // Prevent unhandled drag and drop of files into the browser from replacing 
            // the entire Brackets app. This doesn't prevent children from choosing to
            // handle drops.
            $(document.body)
                .on("dragover", function (event) {
                    if (event.originalEvent.dataTransfer.files) {
                        event.stopPropagation();
                        event.preventDefault();
                        event.originalEvent.dataTransfer.dropEffect = "none";
                    }
                })
                .on("drop", function (event) {
                    if (event.originalEvent.dataTransfer.files) {
                        event.stopPropagation();
                        event.preventDefault();
                    }
                });
        }
        
        function initProject() {
            ProjectManager.loadProject();

            // Open project button
            $("#btn-open-project").click(function () {
                ProjectManager.openProject();
            });

            // Handle toggling top level disclosure arrows of file list area
            $("#open-files-disclosure-arrow").click(function () {
                $(this).toggleClass("disclosure-arrow-closed");
                $("#open-files-container").toggle();
            });
            $("#project-files-disclosure-arrow").click(function () {
                $(this).toggleClass("disclosure-arrow-closed");
                $("#project-files-container").toggle();
            });
       
        }
        
        function runJSLint() {
            var currentDoc = DocumentManager.getCurrentDocument();
            var ext = currentDoc ? PathUtils.filenameExtension(currentDoc.file.fullPath) : "";
            var lintResults = $("#jslint-results");
            var goldStar = $("#gold-star");
            
            if (_enableJSLint && /^(\.js|\.htm|\.html)$/i.test(ext)) {
                var text = currentDoc.getText();
                
                // If a line contains only whitespace, remove the whitespace
                // This should be doable with a regexp: text.replace(/\r[\x20|\t]+\r/g, "\r\r");,
                // but that doesn't work.
                var i, arr = text.split("\n");
                for (i = 0; i < arr.length; i++) {
                    if (!arr[i].match(/\S/)) {
                        arr[i] = "";
                    }
                }
                text = arr.join("\n");
                
                var result = JSLINT(text, null);
                
                if (!result) {
                    var errorTable = $("<table class='zebra-striped condensed-table'>")
                                       .append("<tbody>");
                    var selectedRow;
                    
                    JSLINT.errors.forEach(function (item, i) {
                        if (item) {
                            var makeCell = function (content) {
                                return $("<td/>").text(content);
                            };
                            
                            // Add row to error table
                            var row = $("<tr/>")
                                .append(makeCell(item.line))
                                .append(makeCell(item.reason))
                                .append(makeCell(item.evidence || ""))
                                .appendTo(errorTable);
                            
                            row.click(function () {
                                if (selectedRow) {
                                    selectedRow.removeClass("selected");
                                }
                                row.addClass("selected");
                                selectedRow = row;
                                currentDoc.setCursor(item.line - 1, item.character - 1);
                                EditorManager.focusEditor();
                            });
                        }
                    });

                    $("#jslint-results .table-container")
                        .empty()
                        .append(errorTable);
                    lintResults.show();
                    goldStar.hide();
                } else {
                    lintResults.hide();
                    goldStar.show();
                }
            } else {
                // JSLint is disabled or does not apply to the current file, hide
                // both the results and the gold star
                lintResults.hide();
                goldStar.hide();
            }
            
            EditorManager.resizeEditor();
        }
        
        function initMenus() {
            // Implements the File menu items
            $("#menu-file-new").click(function () {
                CommandManager.execute(Commands.FILE_NEW);
            });
            $("#menu-file-open").click(function () {
                CommandManager.execute(Commands.FILE_OPEN);
            });
            $("#menu-file-close").click(function () {
                CommandManager.execute(Commands.FILE_CLOSE);
            });
            $("#menu-file-save").click(function () {
                CommandManager.execute(Commands.FILE_SAVE);
            });
            $("#menu-file-quit").click(function () {
                CommandManager.execute(Commands.FILE_QUIT);
            });

            // Implements the 'Run Tests' menu to bring up the Jasmine unit test window
            var testWindow = null;
            $("#menu-debug-runtests").click(function () {
                if (testWindow) {
                    try {
                        testWindow.location.reload();
                    } catch (e) {
                        testWindow = null;  // the window was probably closed
                    }
                }

                if (testWindow === null) {
                    testWindow = window.open("../test/SpecRunner.html");
                    testWindow.location.reload(); // if it was opened before, we need to reload because it will be cached
                }
            });
            
            // Other debug menu items
//            $("#menu-debug-wordwrap").click(function() {
//                editor.setOption("lineWrapping", !(editor.getOption("lineWrapping")));
//            });     
            
            $("#menu-debug-jslint").click(function () {
                _enableJSLint = !_enableJSLint;
                runJSLint();
                $("#jslint-enabled-checkbox").css("display", _enableJSLint ? "" : "none");
            });
        }

        function initCommandHandlers() {
            FileCommandHandlers.init($("#main-toolbar .title"));
        }

        function initKeyBindings() {
            // Register keymaps and install the keyboard handler
            // TODO: show keyboard equivalents in the menus
            var _globalKeymap = new KeyMap({
                "Ctrl-O": Commands.FILE_OPEN,
                "Ctrl-S": Commands.FILE_SAVE,
                "Ctrl-W": Commands.FILE_CLOSE
            });
            KeyBindingManager.installKeymap(_globalKeymap);

            $(document.body).keydown(function (event) {
                var keyDescriptor = [];
                if (event.metaKey || event.ctrlKey) {
                    keyDescriptor.push("Ctrl");
                }
                if (event.altKey) {
                    keyDescriptor.push("Alt");
                }
                if (event.shiftKey) {
                    keyDescriptor.push("Shift");
                }
                keyDescriptor.push(String.fromCharCode(event.keyCode).toUpperCase());
                if (KeyBindingManager.handleKey(keyDescriptor.join("-"))) {
                    event.preventDefault();
                }
            });
        }
        
        function initWindowListeners() {
            // TODO: to support IE, need to listen to document instead (and even then it may not work when focus is in an input field?)
            $(window).focus(function () {
                FileSyncManager.syncOpenDocuments();
            });
            
            $(window).unload(function () {
                PreferencesManager.savePreferences();
            });
        }


        EditorManager.setEditorHolder($('#editorHolder'));
    
        initListeners();
        initProject();
        initMenus();
        initCommandHandlers();
        initKeyBindings();
        initWindowListeners();
        
        $(DocumentManager).on("currentDocumentChange", function () {
            runJSLint();
        });
        
        $(DocumentManager).on("documentSaved", function (event, document) {
            if (document === DocumentManager.getCurrentDocument()) {
                runJSLint();
            }
        });
    });
    
<<<<<<< HEAD

    //If we hanve't caught the close yet, catch it now
    $(window).unload(function () {
        CommandManager.execute(Commands.FILE_CLOSE_WINDOW);
    });


=======
>>>>>>> baac10b6
});<|MERGE_RESOLUTION|>--- conflicted
+++ resolved
@@ -50,12 +50,6 @@
     if (!global.brackets) {
         global.brackets = {};
     }
-    
-    // Load native shell when brackets is run in a native shell rather than the browser
-    // TODO: load conditionally
-    brackets.shellAPI = require("ShellAPI");
-    
-    brackets.inBrowser = !brackets.hasOwnProperty("fs");
     
     // TODO: Make sure the "test" object is not included in final builds
     // All modules that need to be tested from the context of the application
@@ -73,7 +67,11 @@
         CommandManager          : require("CommandManager")
     };
 
-
+    // Load native shell when brackets is run in a native shell rather than the browser
+    // TODO: load conditionally
+    brackets.shellAPI = require("ShellAPI");
+    
+    brackets.inBrowser = !brackets.hasOwnProperty("fs");
 
     brackets.DIALOG_BTN_CANCEL = "cancel";
     brackets.DIALOG_BTN_OK = "ok";
@@ -389,7 +387,7 @@
             });
             
             $(window).unload(function () {
-                PreferencesManager.savePreferences();
+                CommandManager.execute(Commands.FILE_CLOSE_WINDOW);
             });
         }
 
@@ -414,14 +412,4 @@
         });
     });
     
-<<<<<<< HEAD
-
-    //If we hanve't caught the close yet, catch it now
-    $(window).unload(function () {
-        CommandManager.execute(Commands.FILE_CLOSE_WINDOW);
-    });
-
-
-=======
->>>>>>> baac10b6
 });