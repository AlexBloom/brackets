/*
 * Copyright 2011 Adobe Systems Incorporated. All Rights Reserved.
 */

/*jslint vars: true, plusplus: true, devel: true, browser: true, nomen: true, indent: 4, maxerr: 50 */
/*global define: false, brackets: true, $: false, JSLINT: false, PathUtils: false */

// TODO: break out the definition of brackets into a separate module from the application controller logic
define(function (require, exports, module) {
    'use strict';
    
    // Load dependent non-module scripts
    require("widgets/bootstrap-dropdown");
    require("widgets/bootstrap-modal");
    require("thirdparty/path-utils/path-utils.min");
    require("thirdparty/jslint/jslint");
    
    // Load dependent modules
    var ProjectManager          = require("ProjectManager"),
        DocumentManager         = require("DocumentManager"),
        EditorManager           = require("EditorManager"),
        WorkingSetView          = require("WorkingSetView"),
        FileCommandHandlers     = require("FileCommandHandlers"),
        FileViewController      = require("FileViewController"),
        KeyBindingManager       = require("KeyBindingManager").KeyBindingManager,
        KeyMap                  = require("KeyBindingManager").KeyMap,
        Commands                = require("Commands"),
        CommandManager          = require("CommandManager");
        

    // Load native shell when brackets is run in a native shell rather than the browser
    // TODO: load conditionally
    brackets.shellAPI = require("shellAPI");

<<<<<<< HEAD
    // Define core brackets namespace
    brackets = window.brackets || {};

    brackets.inBrowser = !brackets.hasOwnProperty("fs");


        

    

=======
    // Define core brackets namespace if it isn't already defined
    //
    // We can't simply do 'brackets = {}' to define it in the global namespace because
    // we're in "use strict" mode. Most likely, 'window' will always point to the global
    // object when this code is running. However, in case it isn't (e.g. if we're running 
    // inside Node for CI testing) we use this trick to get the global object.
    //
    // Taken from:
    //   http://stackoverflow.com/questions/3277182/how-to-get-the-global-object-in-javascript
    var Fn = Function, global = (new Fn('return this'))();
    if (!global.brackets) {
        global.brackets = {};
    }
    
>>>>>>> 298cb9d4
    // TODO: Make sure the "test" object is not included in final builds
    // All modules that need to be tested from the context of the application
    // must to be added to this object. The unit tests cannot just pull
    // in the modules since they would run in context of the unit test window,
    // and would not have access to the app html/css.
    brackets.test = {
        PreferencesManager      : require("PreferencesManager"),
        ProjectManager          : ProjectManager,
        FileCommandHandlers     : FileCommandHandlers,
        FileViewController      : FileViewController,
        DocumentManager         : DocumentManager,
        Commands                : Commands,
        WorkingSetView          : WorkingSetView,
        CommandManager          : require("CommandManager")
    };



    brackets.DIALOG_BTN_CANCEL = "cancel";
    brackets.DIALOG_BTN_OK = "ok";
    brackets.DIALOG_BTN_DONTSAVE = "dontsave";

    brackets.DIALOG_ID_ERROR = "error-dialog";
    brackets.DIALOG_ID_SAVE_CLOSE = "save-close-dialog";

    /**
     * General purpose modal dialog. Assumes that the HTML for the dialog contains elements with "title"
     * and "message" classes, as well as a number of elements with "dialog-button" class, each of which has
     * a "data-button-id".
     *
     * @param {string} id The ID of the dialog node in the HTML.
     * @param {string} title The title of the error dialog. Can contain HTML markup.
     * @param {string} message The message to display in the error dialog. Can contain HTML markup.
     * @return {Deferred} a $.Deferred() that will be resolved with the ID of the clicked button when the dialog
     *     is dismissed. Never rejected.
     */
    brackets.showModalDialog = function (id, title, message, callback) {
        var result = $.Deferred();
        var dlg = $("#" + id);

        // Set title and message
        $(".dialog-title", dlg).html(title);
        $(".dialog-message", dlg).html(message);

        function dismissDialog(buttonId) {
            dlg.one("hidden", function () {
                // Let call stack return before notifying that dialog has closed; this avoids issue #191
                // if the handler we're triggering might show another dialog (as long as there's no
                // fade-out animation)
                setTimeout(function () {
                    result.resolve(buttonId);
                }, 0);
            });
            
            dlg.modal(true).hide();
        }
        
        function stopEvent(e) {
            // Stop the event if the target is not inside the dialog
            if (!($.contains(dlg.get(0), e.target))) {
                e.stopPropagation();
                e.preventDefault();
            }
        }
        
        // Enter/Return handler for the primary button. Need to
        // add both keydown and keyup handlers here to make sure
        // the enter key was pressed while the dialog was showing.
        // Otherwise, if a keydown or keypress from somewhere else
        // triggered an alert, the keyup could immediately dismiss it.
        var enterKeyPressed = false;
        
        function keydownHandler(e) {
            if (e.keyCode === 13) {
                enterKeyPressed = true;
            }
            stopEvent(e);
        }
        
        function keyupHandler(e) {
            if (e.keyCode === 13 && enterKeyPressed) {
                var primaryBtn = dlg.find(".primary");
                if (primaryBtn) {
                    dismissDialog(primaryBtn.attr("data-button-id"));
                }
            }
            enterKeyPressed = false;
            stopEvent(e);
        }
        
        // These handlers are added at the capture phase to make sure we
        // get first crack at the events. 
        document.body.addEventListener("keydown", keydownHandler, true);
        document.body.addEventListener("keyup", keyupHandler, true);
        
        // Click handler for buttons
        dlg.one("click", ".dialog-button", function (e) {
            dismissDialog($(this).attr("data-button-id"));
        });

        // Run the dialog
        dlg.modal({
            backdrop: "static",
            show: true
        }).on("hide", function (e) {
            // Remove key event handlers
            document.body.removeEventListener("keydown", keydownHandler, true);
            document.body.removeEventListener("keyup", keyupHandler, true);
        });
        return result;
    };


    $(document).ready(function () {

        var _enableJSLint = true; // TODO: Decide if this should be opt-in or opt-out.
        
        function initListeners() {
            // Prevent unhandled drag and drop of files into the browser from replacing 
            // the entire Brackets app. This doesn't prevent children from choosing to
            // handle drops.
            $(document.body)
                .on("dragover", function (event) {
                    if (event.originalEvent.dataTransfer.files) {
                        event.stopPropagation();
                        event.preventDefault();
                        event.originalEvent.dataTransfer.dropEffect = "none";
                    }
                })
                .on("drop", function (event) {
                    if (event.originalEvent.dataTransfer.files) {
                        event.stopPropagation();
                        event.preventDefault();
                    }
                });
        }
        
        function initProject() {
            ProjectManager.loadProject();

            // Open project button
            $("#btn-open-project").click(function () {
                ProjectManager.openProject();
            });

            // Handle toggling top level disclosure arrows of file list area
            $("#open-files-disclosure-arrow").click(function () {
                $(this).toggleClass("disclosure-arrow-closed");
                $("#open-files-container").toggle();
            });
            $("#project-files-disclosure-arrow").click(function () {
                $(this).toggleClass("disclosure-arrow-closed");
                $("#project-files-container").toggle();
            });
       
        }
        
        function runJSLint() {
            var currentDoc = DocumentManager.getCurrentDocument();
            var ext = currentDoc ? PathUtils.filenameExtension(currentDoc.file.fullPath) : "";
            var lintResults = $("#jslint-results");
            var goldStar = $("#gold-star");
            
            if (_enableJSLint && /^(\.js|\.htm|\.html)$/i.test(ext)) {
                var text = currentDoc.getText();
                
                // If a line contains only whitespace, remove the whitespace
                // This should be doable with a regexp: text.replace(/\r[\x20|\t]+\r/g, "\r\r");,
                // but that doesn't work.
                var i, arr = text.split("\n");
                for (i = 0; i < arr.length; i++) {
                    if (!arr[i].match(/\S/)) {
                        arr[i] = "";
                    }
                }
                text = arr.join("\n");
                
                var result = JSLINT(text, null);
                
                if (!result) {
                    var errorTable = $("<table class='zebra-striped condensed-table'>")
                                       .append("<tbody>");
                    var selectedRow;
                    
                    JSLINT.errors.forEach(function (item, i) {
                        if (item) {
                            var makeCell = function (content) {
                                return $("<td/>").text(content);
                            };
                            
                            // Add row to error table
                            var row = $("<tr/>")
                                .append(makeCell(item.line))
                                .append(makeCell(item.reason))
                                .append(makeCell(item.evidence || ""))
                                .appendTo(errorTable);
                            
                            row.click(function () {
                                if (selectedRow) {
                                    selectedRow.removeClass("selected");
                                }
                                row.addClass("selected");
                                selectedRow = row;
                                currentDoc.setCursor(item.line - 1, item.character - 1);
                                EditorManager.focusEditor();
                            });
                        }
                    });

                    $("#jslint-results .table-container")
                        .empty()
                        .append(errorTable);
                    lintResults.show();
                    goldStar.hide();
                } else {
                    lintResults.hide();
                    goldStar.show();
                }
            } else {
                // JSLint is disabled or does not apply to the current file, hide
                // both the results and the gold star
                lintResults.hide();
                goldStar.hide();
            }
            
            EditorManager.resizeEditor();
        }
        
        function initMenus() {
            // Implements the File menu items
            $("#menu-file-new").click(function () {
                CommandManager.execute(Commands.FILE_NEW);
            });
            $("#menu-file-open").click(function () {
                CommandManager.execute(Commands.FILE_OPEN);
            });
            $("#menu-file-close").click(function () {
                CommandManager.execute(Commands.FILE_CLOSE);
            });
            $("#menu-file-save").click(function () {
                CommandManager.execute(Commands.FILE_SAVE);
            });
            $("#menu-file-quit").click(function () {
                CommandManager.execute(Commands.FILE_QUIT);
            });

            // Implements the 'Run Tests' menu to bring up the Jasmine unit test window
            var testWindow = null;
            $("#menu-debug-runtests").click(function () {
                if (testWindow) {
                    try {
                        testWindow.location.reload();
                    } catch (e) {
                        testWindow = null;  // the window was probably closed
                    }
                }

                if (testWindow === null) {
                    testWindow = window.open("../test/SpecRunner.html");
                    testWindow.location.reload(); // if it was opened before, we need to reload because it will be cached
                }
            });
            
            // Other debug menu items
//            $("#menu-debug-wordwrap").click(function() {
//                editor.setOption("lineWrapping", !(editor.getOption("lineWrapping")));
//            });     
            
            $("#menu-debug-jslint").click(function () {
                _enableJSLint = !_enableJSLint;
                runJSLint();
                $("#jslint-enabled-checkbox").css("display", _enableJSLint ? "" : "none");
            });
        }

        function initCommandHandlers() {
            FileCommandHandlers.init($("#main-toolbar .title"));
        }

        function initKeyBindings() {
            // Register keymaps and install the keyboard handler
            // TODO: show keyboard equivalents in the menus
            var _globalKeymap = new KeyMap({
                "Ctrl-O": Commands.FILE_OPEN,
                "Ctrl-S": Commands.FILE_SAVE,
                "Ctrl-W": Commands.FILE_CLOSE
            });
            KeyBindingManager.installKeymap(_globalKeymap);

            $(document.body).keydown(function (event) {
                var keyDescriptor = [];
                if (event.metaKey || event.ctrlKey) {
                    keyDescriptor.push("Ctrl");
                }
                if (event.altKey) {
                    keyDescriptor.push("Alt");
                }
                if (event.shiftKey) {
                    keyDescriptor.push("Shift");
                }
                keyDescriptor.push(String.fromCharCode(event.keyCode).toUpperCase());
                if (KeyBindingManager.handleKey(keyDescriptor.join("-"))) {
                    event.preventDefault();
                }
            });
        }

        EditorManager.setEditorHolder($('#editorHolder'));
    
        initListeners();
        initProject();
        initMenus();
        initCommandHandlers();
        initKeyBindings();
        
        $(DocumentManager).on("currentDocumentChange", function () {
            runJSLint();
        });
        
        $(DocumentManager).on("documentSaved", function (event, document) {
            if (document === DocumentManager.getCurrentDocument()) {
                runJSLint();
            }
        });
    });
    

    //If we hanve't caught the close yet, catch it now
    $(window).unload(function () {
        CommandManager.execute(Commands.FILE_CLOSE_WINDOW);
    });


});<|MERGE_RESOLUTION|>--- conflicted
+++ resolved
@@ -32,18 +32,6 @@
     // TODO: load conditionally
     brackets.shellAPI = require("shellAPI");
 
-<<<<<<< HEAD
-    // Define core brackets namespace
-    brackets = window.brackets || {};
-
-    brackets.inBrowser = !brackets.hasOwnProperty("fs");
-
-
-        
-
-    
-
-=======
     // Define core brackets namespace if it isn't already defined
     //
     // We can't simply do 'brackets = {}' to define it in the global namespace because
@@ -58,7 +46,6 @@
         global.brackets = {};
     }
     
->>>>>>> 298cb9d4
     // TODO: Make sure the "test" object is not included in final builds
     // All modules that need to be tested from the context of the application
     // must to be added to this object. The unit tests cannot just pull
@@ -170,7 +157,6 @@
         });
         return result;
     };
-
 
     $(document).ready(function () {
 
