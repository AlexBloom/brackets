/*
 * Copyright 2011 Adobe Systems Incorporated. All Rights Reserved.
 */

/*jslint vars: true, plusplus: true, devel: true, browser: true, nomen: true, indent: 4, maxerr: 50 */
/*global define: false, brackets: true, $: false, JSLINT: false, PathUtils: false */

/**
 * brackets is the root of the Brackets codebase. This file pulls in all other modules as
 * dependencies (or dependencies thereof), initializes the UI, and binds global menus & keyboard
 * shortcuts to their Commands.
 *
 * TODO: (issue #264) break out the definition of brackets into a separate module from the application controller logic
 *
 * Unlike other modules, this one can be accessed without an explicit require() because it exposes
 * a global object, window.brackets.
 */
define(function (require, exports, module) {
    'use strict';
    
    // Load dependent non-module scripts
    require("widgets/bootstrap-dropdown");
    require("widgets/bootstrap-modal");
    require("thirdparty/path-utils/path-utils.min");
    require("thirdparty/jslint/jslint");
    require("thirdparty/smart-auto-complete/jquery.smart_autocomplete");

    
    // Load dependent modules
    var ProjectManager          = require("ProjectManager"),
        DocumentManager         = require("DocumentManager"),
        EditorManager           = require("EditorManager"),
        WorkingSetView          = require("WorkingSetView"),
        FileCommandHandlers     = require("FileCommandHandlers"),
        FileViewController      = require("FileViewController"),
        FileSyncManager         = require("FileSyncManager"),
        KeyBindingManager       = require("KeyBindingManager"),
        KeyMap                  = require("KeyMap"),
        Commands                = require("Commands"),
        CommandManager          = require("CommandManager"),
<<<<<<< HEAD
        FileIndexManager        = require("FileIndexManager"),
        QuickFileOpen           = require("QuickFileOpen"),
        CommandManager          = require("CommandManager"),
=======
        CodeHintManager         = require("CodeHintManager"),
>>>>>>> 54bd27f7
        PerfUtils               = require("PerfUtils");

    // Define core brackets namespace if it isn't already defined
    //
    // We can't simply do 'brackets = {}' to define it in the global namespace because
    // we're in "use strict" mode. Most likely, 'window' will always point to the global
    // object when this code is running. However, in case it isn't (e.g. if we're running 
    // inside Node for CI testing) we use this trick to get the global object.
    //
    // Taken from:
    //   http://stackoverflow.com/questions/3277182/how-to-get-the-global-object-in-javascript
    var Fn = Function, global = (new Fn('return this'))();
    if (!global.brackets) {
        global.brackets = {};
    }
    
    // TODO: (issue #265) Make sure the "test" object is not included in final builds
    // All modules that need to be tested from the context of the application
    // must to be added to this object. The unit tests cannot just pull
    // in the modules since they would run in context of the unit test window,
    // and would not have access to the app html/css.
    brackets.test = {
        PreferencesManager      : require("PreferencesManager"),
        ProjectManager          : ProjectManager,
        FileCommandHandlers     : FileCommandHandlers,
        FileViewController      : FileViewController,
        DocumentManager         : DocumentManager,
        Commands                : Commands,
        WorkingSetView          : WorkingSetView,
        CommandManager          : require("CommandManager"),
        FileIndexManager        : FileIndexManager
    };
    
    // Uncomment the following line to force all low level file i/o routines to complete
    // asynchronously. This should only be done for testing/debugging.
    // NOTE: Make sure this line is commented out again before committing!
    // brackets.forceAsyncCallbacks = true;

    // Load native shell when brackets is run in a native shell rather than the browser
    // TODO: (issue #266) load conditionally
    brackets.shellAPI = require("ShellAPI");
    
    brackets.inBrowser = !brackets.hasOwnProperty("fs");
    
    brackets.platform = (global.navigator.platform === "MacIntel" || global.navigator.platform === "MacPPC") ? "mac" : "win";

    brackets.DIALOG_BTN_CANCEL = "cancel";
    brackets.DIALOG_BTN_OK = "ok";
    brackets.DIALOG_BTN_DONTSAVE = "dontsave";
    brackets.DIALOG_CANCELED = "_canceled";

    brackets.DIALOG_ID_ERROR = "error-dialog";
    brackets.DIALOG_ID_SAVE_CLOSE = "save-close-dialog";
    brackets.DIALOG_ID_EXT_CHANGED = "ext-changed-dialog";
    brackets.DIALOG_ID_EXT_DELETED = "ext-deleted-dialog";

    /**
     * General purpose modal dialog. Assumes that:
     * -- the root tag of the dialog is marked with a unique class name (passed as dlgClass), as well as the
     *    classes "template modal hide".
     * -- the HTML for the dialog contains elements with "title" and "message" classes, as well as a number 
     *    of elements with "dialog-button" class, each of which has a "data-button-id".
     *
     * @param {string} dlgClass The class of the dialog node in the HTML.
     * @param {string} title The title of the error dialog. Can contain HTML markup.
     * @param {string} message The message to display in the error dialog. Can contain HTML markup.
     * @return {Deferred} a $.Deferred() that will be resolved with the ID of the clicked button when the dialog
     *     is dismissed. Never rejected.
     */
    brackets.showModalDialog = function (dlgClass, title, message, callback) {
        var result = $.Deferred();
        
        // We clone the HTML rather than using it directly so that if two dialogs of the same
        // type happen to show up, they can appear at the same time. (This is an edge case that
        // shouldn't happen often, but we can't prevent it from happening since everything is
        // asynchronous.)
        // TODO: (issue #258) In future, we should templatize the HTML for the dialogs rather than having 
        // it live directly in the HTML.
        var dlg = $("." + dlgClass + ".template")
            .clone()
            .removeClass("template")
            .addClass("instance")
            .appendTo(document.body);

        // Set title and message
        $(".dialog-title", dlg).html(title);
        $(".dialog-message", dlg).html(message);

        // Pipe dialog-closing notification back to client code
        dlg.one("hidden", function () {
            var buttonId = dlg.data("buttonId");
            if (!buttonId) {    // buttonId will be undefined if closed via Bootstrap's "x" button
                buttonId = brackets.DIALOG_BTN_CANCEL;
            }
            
            // Let call stack return before notifying that dialog has closed; this avoids issue #191
            // if the handler we're triggering might show another dialog (as long as there's no
            // fade-out animation)
            setTimeout(function () {
                result.resolve(buttonId);
            }, 0);
            
            // Remove the dialog instance from the DOM.
            dlg.remove();
        });

        function stopEvent(e) {
            // Stop the event if the target is not inside the dialog
            if (!($.contains(dlg.get(0), e.target))) {
                e.stopPropagation();
                e.preventDefault();
            }
        }
        
        // Enter/Return handler for the primary button. Need to
        // add both keydown and keyup handlers here to make sure
        // the enter key was pressed while the dialog was showing.
        // Otherwise, if a keydown or keypress from somewhere else
        // triggered an alert, the keyup could immediately dismiss it.
        var enterKeyPressed = false;
        
        function keydownHandler(e) {
            if (e.keyCode === 13) {
                enterKeyPressed = true;
            }
            stopEvent(e);
        }
        
        function keyupHandler(e) {
            if (e.keyCode === 13 && enterKeyPressed) {
                var primaryBtn = dlg.find(".primary");
                if (primaryBtn) {
                    brackets._dismissDialog(dlg, primaryBtn.attr("data-button-id"));
                }
            }
            enterKeyPressed = false;
            stopEvent(e);
        }
        
        // These handlers are added at the capture phase to make sure we
        // get first crack at the events. 
        document.body.addEventListener("keydown", keydownHandler, true);
        document.body.addEventListener("keyup", keyupHandler, true);
        
        // Click handler for buttons
        dlg.one("click", ".dialog-button", function (e) {
            brackets._dismissDialog(dlg, $(this).attr("data-button-id"));
        });

        // Run the dialog
        dlg.modal({
            backdrop: "static",
            show: true
        }).on("hide", function (e) {
            // Remove key event handlers
            document.body.removeEventListener("keydown", keydownHandler, true);
            document.body.removeEventListener("keyup", keyupHandler, true);
        });
        return result;
    };
    
    /**
     * Immediately closes any dialog instances with the given class. The dialog callback for each instance will 
     * be called with the special buttonId brackets.DIALOG_CANCELED (note: callback is run asynchronously).
     */
    brackets.cancelModalDialogIfOpen = function (dlgClass) {
        $("." + dlgClass + ".instance").each(function (dlg) {
            if (dlg.is(":visible")) {   // Bootstrap breaks if try to hide dialog that's already hidden
                brackets._dismissDialog(dlg, brackets.DIALOG_CANCELED);
            }
        });
    };
    
    brackets._dismissDialog = function (dlg, buttonId) {
        dlg.data("buttonId", buttonId);
        dlg.modal(true).hide();
    };


    // Main Brackets initialization
    $(document).ready(function () {
        var _enableJSLint = true;
        
        function initListeners() {
            // Prevent unhandled drag and drop of files into the browser from replacing 
            // the entire Brackets app. This doesn't prevent children from choosing to
            // handle drops.
            $(document.body)
                .on("dragover", function (event) {
                    if (event.originalEvent.dataTransfer.files) {
                        event.stopPropagation();
                        event.preventDefault();
                        event.originalEvent.dataTransfer.dropEffect = "none";
                    }
                })
                .on("drop", function (event) {
                    if (event.originalEvent.dataTransfer.files) {
                        event.stopPropagation();
                        event.preventDefault();
                    }
                });
        }
        
        function initProject() {
            ProjectManager.loadProject();

            // Open project button
            $("#btn-open-project").click(function () {
                ProjectManager.openProject();
            });

            // Handle toggling top level disclosure arrows of file list area
            $("#open-files-disclosure-arrow").click(function () {
                $(this).toggleClass("disclosure-arrow-closed");
                $("#open-files-container").toggle();
            });
            $("#project-files-disclosure-arrow").click(function () {
                $(this).toggleClass("disclosure-arrow-closed");
                $("#project-files-container").toggle();
            });
       
        }
        
        function runJSLint() {
            var currentDoc = DocumentManager.getCurrentDocument();
            var ext = currentDoc ? PathUtils.filenameExtension(currentDoc.file.fullPath) : "";
            var lintResults = $("#jslint-results");
            var goldStar = $("#gold-star");
            
            if (_enableJSLint && /^(\.js|\.htm|\.html)$/i.test(ext)) {
                var text = currentDoc.getText();
                
                // If a line contains only whitespace, remove the whitespace
                // This should be doable with a regexp: text.replace(/\r[\x20|\t]+\r/g, "\r\r");,
                // but that doesn't work.
                var i, arr = text.split("\n");
                for (i = 0; i < arr.length; i++) {
                    if (!arr[i].match(/\S/)) {
                        arr[i] = "";
                    }
                }
                text = arr.join("\n");
                
                var result = JSLINT(text, null);
                
                if (!result) {
                    var errorTable = $("<table class='zebra-striped condensed-table'>")
                                       .append("<tbody>");
                    var selectedRow;
                    
                    JSLINT.errors.forEach(function (item, i) {
                        if (item) {
                            var makeCell = function (content) {
                                return $("<td/>").text(content);
                            };
                            
                            // Add row to error table
                            var row = $("<tr/>")
                                .append(makeCell(item.line))
                                .append(makeCell(item.reason))
                                .append(makeCell(item.evidence || ""))
                                .appendTo(errorTable);
                            
                            row.click(function () {
                                if (selectedRow) {
                                    selectedRow.removeClass("selected");
                                }
                                row.addClass("selected");
                                selectedRow = row;
                                currentDoc.setCursor(item.line - 1, item.character - 1);
                                EditorManager.focusEditor();
                            });
                        }
                    });

                    $("#jslint-results .table-container")
                        .empty()
                        .append(errorTable);
                    lintResults.show();
                    goldStar.hide();
                } else {
                    lintResults.hide();
                    goldStar.show();
                }
            } else {
                // JSLint is disabled or does not apply to the current file, hide
                // both the results and the gold star
                lintResults.hide();
                goldStar.hide();
            }
            
            EditorManager.resizeEditor();
        }
        
        function initMenus() {
            // Implements the File menu items
            $("#menu-file-new").click(function () {
                CommandManager.execute(Commands.FILE_NEW);
            });
            $("#menu-file-open").click(function () {
                CommandManager.execute(Commands.FILE_OPEN);
            });
            $("#menu-file-close").click(function () {
                CommandManager.execute(Commands.FILE_CLOSE);
            });
            $("#menu-file-save").click(function () {
                CommandManager.execute(Commands.FILE_SAVE);
            });
            $("#menu-file-quit").click(function () {
                CommandManager.execute(Commands.FILE_QUIT);
            });

            // Implements the 'Run Tests' menu to bring up the Jasmine unit test window
            var testWindow = null;
            $("#menu-debug-runtests").click(function () {
                if (testWindow) {
                    try {
                        testWindow.location.reload();
                    } catch (e) {
                        testWindow = null;  // the window was probably closed
                    }
                }

                if (!testWindow) {
                    testWindow = window.open("../test/SpecRunner.html");
                    testWindow.location.reload(); // if it was opened before, we need to reload because it will be cached
                }
            });
            
            // Other debug menu items
//            $("#menu-debug-wordwrap").click(function() {
//                editor.setOption("lineWrapping", !(editor.getOption("lineWrapping")));
//            });     
            
            $("#menu-debug-jslint").click(function () {
                _enableJSLint = !_enableJSLint;
                runJSLint();
                $("#jslint-enabled-checkbox").css("display", _enableJSLint ? "" : "none");
            });
            
            $("#menu-debug-show-perf").click(function () {
                var perfHeader = $("<div class='modal-header' />")
                    .append("<a href='#' class='close'>&times;</a>")
                    .append("<h3 class='dialog-title'>Performance Data</h3>");
                
                var perfBody = $("<div class='modal-body' style='padding: 0' />");

                var data = $("<table class='zebra-striped condensed-table' style='max-height: 600px; overflow: auto;'>")
                    .append("<thead><th>Operation</th><th>Time (ms)</th></thead>")
                    .append("<tbody />")
                    .appendTo(perfBody);
                
                var makeCell = function (content) {
                    return $("<td/>").text(content);
                };
                
                var getValue = function (entry) {
                    // entry is either an Array or a number
                    // If it is an Array, return the average value
                    if (Array.isArray(entry)) {
                        var i, sum = 0;
                        
                        for (i = 0; i < entry.length; i++) {
                            sum += entry[i];
                        }
                        return String(Math.floor(sum / entry.length)) + " (avg)";
                    } else {
                        return entry;
                    }
                };
                    
                var testName;
                var perfData = PerfUtils.perfData;
                for (testName in perfData) {
                    if (perfData.hasOwnProperty(testName)) {
                        // Add row to error table
                        var row = $("<tr/>")
                            .append(makeCell(testName))
                            .append(makeCell(getValue(perfData[testName])))
                            .appendTo(data);
                    }
                }
                                                             
                var perfDlog = $("<div class='modal hide' />")
                    .append(perfHeader)
                    .append(perfBody)
                    .appendTo(document.body)
                    .modal({
                        backdrop: "static",
                        show: true
                    });
            });
        }

        function initCommandHandlers() {
            FileCommandHandlers.init($("#main-toolbar .title"));
        }

        function initKeyBindings() {
            // Register keymaps and install the keyboard handler
            // TODO: (issue #268) show keyboard equivalents in the menus
            var _globalKeymap = KeyMap.create({
                "bindings": [
                    {"Ctrl-O": Commands.FILE_OPEN},
                    {"Ctrl-S": Commands.FILE_SAVE},
                    {"Ctrl-W": Commands.FILE_CLOSE},
                    {"Ctrl-R": Commands.FILE_RELOAD, "platform": "mac"},
                    {"F5"    : Commands.FILE_RELOAD, "platform": "win"}
                ],
                "platform": brackets.platform
            });
            KeyBindingManager.installKeymap(_globalKeymap);

            $(document.body).keydown(function (event) {
                if (KeyBindingManager.handleKey(KeyMap.translateKeyboardEvent(event))) {
                    event.preventDefault();
                }
            });
        }
        
        function initWindowListeners() {
            // TODO: (issue 269) to support IE, need to listen to document instead (and even then it may not work when focus is in an input field?)
            $(window).focus(function () {
                FileSyncManager.syncOpenDocuments();
                FileIndexManager.markDirty();
            });
            
            $(window).unload(function () {
                CommandManager.execute(Commands.FILE_CLOSE_WINDOW);
            });
            
            $(window).contextmenu(function (e) {
                e.preventDefault();
            });
        }


        EditorManager.setEditorHolder($('#editorHolder'));
    
        initListeners();
        initProject();
        initMenus();
        initCommandHandlers();
        initKeyBindings();
        initWindowListeners();
        
        $(DocumentManager).on("currentDocumentChange", function () {
            runJSLint();
        });
        
        $(DocumentManager).on("documentSaved", function (event, document) {
            if (document === DocumentManager.getCurrentDocument()) {
                runJSLint();
            }
        });
        
        PerfUtils.addMeasurement("Application Startup");
    });
    
});<|MERGE_RESOLUTION|>--- conflicted
+++ resolved
@@ -38,13 +38,9 @@
         KeyMap                  = require("KeyMap"),
         Commands                = require("Commands"),
         CommandManager          = require("CommandManager"),
-<<<<<<< HEAD
         FileIndexManager        = require("FileIndexManager"),
         QuickFileOpen           = require("QuickFileOpen"),
-        CommandManager          = require("CommandManager"),
-=======
         CodeHintManager         = require("CodeHintManager"),
->>>>>>> 54bd27f7
         PerfUtils               = require("PerfUtils");
 
     // Define core brackets namespace if it isn't already defined
