/*
 * Copyright (c) 2012 Adobe Systems Incorporated. All rights reserved.
 *  
 * Permission is hereby granted, free of charge, to any person obtaining a
 * copy of this software and associated documentation files (the "Software"), 
 * to deal in the Software without restriction, including without limitation 
 * the rights to use, copy, modify, merge, publish, distribute, sublicense, 
 * and/or sell copies of the Software, and to permit persons to whom the 
 * Software is furnished to do so, subject to the following conditions:
 *  
 * The above copyright notice and this permission notice shall be included in
 * all copies or substantial portions of the Software.
 *  
 * THE SOFTWARE IS PROVIDED "AS IS", WITHOUT WARRANTY OF ANY KIND, EXPRESS OR
 * IMPLIED, INCLUDING BUT NOT LIMITED TO THE WARRANTIES OF MERCHANTABILITY, 
 * FITNESS FOR A PARTICULAR PURPOSE AND NONINFRINGEMENT. IN NO EVENT SHALL THE
 * AUTHORS OR COPYRIGHT HOLDERS BE LIABLE FOR ANY CLAIM, DAMAGES OR OTHER 
 * LIABILITY, WHETHER IN AN ACTION OF CONTRACT, TORT OR OTHERWISE, ARISING 
 * FROM, OUT OF OR IN CONNECTION WITH THE SOFTWARE OR THE USE OR OTHER 
 * DEALINGS IN THE SOFTWARE.
 * 
 */


/*jslint vars: true, plusplus: true, devel: true, nomen: true, indent: 4, maxerr: 50 */
/*global define, brackets: true, $, PathUtils, window, navigator */

/**
 * brackets is the root of the Brackets codebase. This file pulls in all other modules as
 * dependencies (or dependencies thereof), initializes the UI, and binds global menus & keyboard
 * shortcuts to their Commands.
 *
 * TODO: (issue #264) break out the definition of brackets into a separate module from the application controller logic
 *
 * Unlike other modules, this one can be accessed without an explicit require() because it exposes
 * a global object, window.brackets.
 */
define(function (require, exports, module) {
    'use strict';
    
    // Load dependent non-module scripts
    require("widgets/bootstrap-dropdown");
    require("widgets/bootstrap-modal");
    require("thirdparty/path-utils/path-utils.min");
    require("thirdparty/smart-auto-complete/jquery.smart_autocomplete");

    // Load LiveDeveopment
    require("LiveDevelopment/main");
    
    // Load dependent modules
    var ProjectManager          = require("project/ProjectManager"),
        DocumentManager         = require("document/DocumentManager"),
        EditorManager           = require("editor/EditorManager"),
        CSSInlineEditor         = require("editor/CSSInlineEditor"),
        WorkingSetView          = require("project/WorkingSetView"),
        DocumentCommandHandlers = require("document/DocumentCommandHandlers"),
        FileViewController      = require("project/FileViewController"),
        FileSyncManager         = require("project/FileSyncManager"),
        KeyBindingManager       = require("command/KeyBindingManager"),
        KeyMap                  = require("command/KeyMap"),
        Commands                = require("command/Commands"),
        CommandManager          = require("command/CommandManager"),
        CodeHintManager         = require("editor/CodeHintManager"),
        PerfUtils               = require("utils/PerfUtils"),
        FileIndexManager        = require("project/FileIndexManager"),
        QuickOpen               = require("search/QuickOpen"),
        Menus                   = require("command/Menus"),
        FileUtils               = require("file/FileUtils"),
        Strings                 = require("strings"),
        Dialogs                 = require("widgets/Dialogs"),
        ExtensionLoader         = require("utils/ExtensionLoader"),
        SidebarView             = require("project/SidebarView");
        
    //Load modules that self-register and just need to get included in the main project
    require("language/JSLintUtils");
    require("editor/CodeHintManager");
    require("editor/EditorCommandHandlers");
    require("debug/DebugCommandHandlers");
    require("view/ViewCommandHandlers");
    require("search/FindInFiles");

    // Define core brackets namespace if it isn't already defined
    //
    // We can't simply do 'brackets = {}' to define it in the global namespace because
    // we're in "use strict" mode. Most likely, 'window' will always point to the global
    // object when this code is running. However, in case it isn't (e.g. if we're running 
    // inside Node for CI testing) we use this trick to get the global object.
    //
    // Taken from:
    //   http://stackoverflow.com/questions/3277182/how-to-get-the-global-object-in-javascript
    var Fn = Function, global = (new Fn('return this'))();
    if (!global.brackets) {
        global.brackets = {};
    }
    
    // TODO: (issue #265) Make sure the "test" object is not included in final builds
    // All modules that need to be tested from the context of the application
    // must to be added to this object. The unit tests cannot just pull
    // in the modules since they would run in context of the unit test window,
    // and would not have access to the app html/css.
    brackets.test = {
        PreferencesManager      : require("preferences/PreferencesManager"),
        ProjectManager          : ProjectManager,
        DocumentCommandHandlers : DocumentCommandHandlers,
        FileViewController      : FileViewController,
        DocumentManager         : DocumentManager,
        EditorManager           : EditorManager,
        Commands                : Commands,
        WorkingSetView          : WorkingSetView,
        CommandManager          : require("command/CommandManager"),
        FileSyncManager         : FileSyncManager,
        FileIndexManager        : FileIndexManager,
        CSSUtils                : require("language/CSSUtils"),
        LiveDevelopment         : require("LiveDevelopment/LiveDevelopment"),
        Inspector               : require("LiveDevelopment/Inspector/Inspector"),
        NativeApp               : require("utils/NativeApp")
    };
    
    // Uncomment the following line to force all low level file i/o routines to complete
    // asynchronously. This should only be done for testing/debugging.
    // NOTE: Make sure this line is commented out again before committing!
    //brackets.forceAsyncCallbacks = true;

    // Load native shell when brackets is run in a native shell rather than the browser
    // TODO: (issue #266) load conditionally
    brackets.shellAPI = require("utils/ShellAPI");
    
    brackets.inBrowser = !brackets.hasOwnProperty("fs");
    
    brackets.platform = (global.navigator.platform === "MacIntel" || global.navigator.platform === "MacPPC") ? "mac" : "win";

    // Main Brackets initialization
    $(window.document).ready(function () {
        
        function initListeners() {
            // Prevent unhandled drag and drop of files into the browser from replacing 
            // the entire Brackets app. This doesn't prevent children from choosing to
            // handle drops.
            $(window.document.body)
                .on("dragover", function (event) {
                    if (event.originalEvent.dataTransfer.files) {
                        event.stopPropagation();
                        event.preventDefault();
                        event.originalEvent.dataTransfer.dropEffect = "none";
                    }
                })
                .on("drop", function (event) {
                    if (event.originalEvent.dataTransfer.files) {
                        event.stopPropagation();
                        event.preventDefault();
                    }
                });
        }
        
        function initProject() {
            ProjectManager.loadProject();

            // Open project button
            $("#btn-open-project").click(function () {
                CommandManager.execute(Commands.FILE_OPEN_FOLDER);
            });
        }
        
        
        function initCommandHandlers() {
            // Most command handlers are automatically registered when their module is loaded (see "modules
            // that self-register" above for some). A few commands need an extra kick here though:
            
            DocumentCommandHandlers.init($("#main-toolbar"));
            
            CommandManager.register(Commands.HELP_ABOUT, function () {
                Dialogs.showModalDialog(Dialogs.DIALOG_ID_ABOUT);
            });
        }

        function initKeyBindings() {
            // Register keymaps and install the keyboard handler
            // TODO: (issue #268) show keyboard equivalents in the menus
            var _globalKeymap = KeyMap.create({
                "bindings": [
                    // FILE
                    {"Ctrl-N": Commands.FILE_NEW},
                    {"Ctrl-O": Commands.FILE_OPEN},
                    {"Ctrl-S": Commands.FILE_SAVE},
                    {"Ctrl-W": Commands.FILE_CLOSE},
                    {"Ctrl-Alt-P": Commands.FILE_LIVE_FILE_PREVIEW},
                    {"Ctrl-Q": Commands.FILE_QUIT},

                    // EDIT 
                    // disabled until the menu items are connected to the commands. Keyboard shortcuts work via CodeMirror
                    //{"Ctrl-Z": Commands.EDIT_UNDO},
                    //{"Ctrl-Y": Commands.EDIT_REDO},
                    //{"Ctrl-X": Commands.EDIT_CUT},
                    //{"Ctrl-C": Commands.EDIT_COPY}, 
                    //{"Ctrl-V": Commands.EDIT_PASTE},

                    {"Ctrl-A": Commands.EDIT_SELECT_ALL},
                    {"Ctrl-F": Commands.EDIT_FIND},
                    {"Ctrl-Shift-F": Commands.EDIT_FIND_IN_FILES},
                    {"Ctrl-G": Commands.EDIT_FIND_NEXT, "platform": "mac"},
                    {"F3": Commands.EDIT_FIND_NEXT, "platform": "win"},
                    {"Ctrl-Shift-G": Commands.EDIT_FIND_PREVIOUS, "platform": "mac"},
                    {"Shift-F3": Commands.EDIT_FIND_PREVIOUS, "platform": "win"},
                    {"Ctrl-Alt-F": Commands.EDIT_REPLACE, "platform": "mac"},
                    {"Ctrl-H": Commands.EDIT_REPLACE, "platform": "win"},
                    {"Ctrl-D": Commands.EDIT_DUPLICATE},
                    {"Ctrl-/": Commands.EDIT_LINE_COMMENT},

                    // VIEW
                    {"Ctrl-Shift-H": Commands.VIEW_HIDE_SIDEBAR},
                    
                    // Navigate
                    {"Ctrl-Shift-O": Commands.NAVIGATE_QUICK_OPEN},
                    {"Ctrl-T": Commands.NAVIGATE_GOTO_DEFINITION},
                    {"Ctrl-L": Commands.NAVIGATE_GOTO_LINE, "platform": "mac"},
                    {"Ctrl-G": Commands.NAVIGATE_GOTO_LINE, "platform": "win"},
                    {"Ctrl-E": Commands.SHOW_INLINE_EDITOR},
                    {"Alt-Up": Commands.QUICK_EDIT_PREV_MATCH},
                    {"Alt-Down": Commands.QUICK_EDIT_NEXT_MATCH},

                    // DEBUG
                    {"F5": Commands.DEBUG_REFRESH_WINDOW, "platform": "win"},
                    {"Ctrl-R": Commands.DEBUG_REFRESH_WINDOW, "platform": "mac"}


                ],
                "platform": brackets.platform
            });
            KeyBindingManager.installKeymap(_globalKeymap);

            window.document.body.addEventListener(
                "keydown",
                function (event) {
                    if (KeyBindingManager.handleKey(KeyMap.translateKeyboardEvent(event))) {
                        event.stopPropagation();
                    }
                },
                true
            );
        }
        
        function initWindowListeners() {
            // TODO: (issue 269) to support IE, need to listen to document instead (and even then it may not work when focus is in an input field?)
            $(window).focus(function () {
                FileSyncManager.syncOpenDocuments();
                FileIndexManager.markDirty();
            });
            
            $(window).contextmenu(function (e) {
                e.preventDefault();
            });
        }
<<<<<<< HEAD
=======
        
        function initSidebarListeners() {
            var $sidebar = $(".sidebar");
            var sidebarWidth = $sidebar.width();
            var isSidebarHidden = false;
            var sidebarSnappedClosed = false;
            var startingSidebarPosition = sidebarWidth;
            
            $("#sidebar-resizer").css("left", sidebarWidth - 1);
            $("#sidebar-resizer").on("mousedown.sidebar", function (e) {
                
                // check to see if we're currently in hidden mode
                if (ProjectManager.getSidebarState() === ProjectManager.SIDEBAR_CLOSED) {
                    // when we click, start modifying the sidebar size and then
                    // modify the variables to set the sidebar state correctly. 
                    CommandManager.execute(Commands.VIEW_HIDE_SIDEBAR, 1);

                    // this makes sure we don't snap back when we drag from a hidden position
                    sidebarSnappedClosed = true;
                    
                    // this keeps the triangle from jumping around
                    $(".triangle-visible").css("display", "none");
                }
                $(".main-view").on("mousemove.sidebar", function (e) {
                    // if we've gone below 10 pixels on a mouse move, and the
                    // sidebar has not been snapped close, hide the sidebar 
                    // automatically an unbind the mouse event. 
                    if (e.clientX < 10 && !sidebarSnappedClosed) {
                        
                        CommandManager.execute(Commands.VIEW_HIDE_SIDEBAR, startingSidebarPosition);

                        $("#sidebar-resizer").css("left", 0);
                        $(".main-view").off("mousemove.sidebar");
                    } else {
                        // if we've moving past 10 pixels, make the triangle visible again
                        // and register that the sidebar is no longer snapped closed. 
                        if (e.clientX > 10) {
                            sidebarSnappedClosed = false;
                            $(".triangle-visible").css("display", "block");
                        }
                        
                        $("#sidebar-resizer").css("left", e.clientX);
                        $sidebar.css("width", e.clientX);
                        
                        // trigger the scroll events to resize shadows and the selectionTriangle
                        $("#project-files-container").trigger("scroll");
                        $("#open-files-container").trigger("scroll");
                        
                        // the .sidebar-selection needs to be explicitly set
                        $(".sidebar-selection").width(e.clientX);
                    }
                    EditorManager.resizeEditor();
                    e.preventDefault();
                });
                e.preventDefault();
            });
            $("#sidebar-resizer").on("mouseup.sidebar", function (e) {
                $(".main-view").off("mousemove.sidebar");
                startingSidebarPosition = $sidebar.width();
                console.log(startingSidebarPosition);
            });
            
        }
>>>>>>> 810a4b99

        // Add the platform (mac or win) to the body tag so we can have platform-specific CSS rules
        $("body").addClass("platform-" + brackets.platform);


        EditorManager.setEditorHolder($('#editor-holder'));

        // Let the user know Brackets doesn't run in a web browser yet
        if (brackets.inBrowser) {
            Dialogs.showModalDialog(
                Dialogs.DIALOG_ID_ERROR,
                Strings.ERROR_BRACKETS_IN_BROWSER_TITLE,
                Strings.ERROR_BRACKETS_IN_BROWSER
            );
        }
    
        initListeners();
        initProject();
        initCommandHandlers();
        initKeyBindings();
        Menus.init(); // key bindings should be initialized first
        initWindowListeners();

        // Load extensions

        // FUTURE (JRB): As we get more fine-grained performance measurement, move this out of core application startup

        // Loading extensions requires creating new require.js contexts, which requires access to the global 'require' object
        // that always gets hidden by the 'require' in the AMD wrapper. We store this in the brackets object here so that 
        // the ExtensionLoader doesn't have to have access to the global object.
        brackets.libRequire = global.require;

        // Also store our current require.js context (the one that loads brackets core modules) so that extensions can use it
        // Note: we change the name to "getModule" because this won't do exactly the same thing as 'require' in AMD-wrapped
        // modules. The extension will only be able to load modules that have already been loaded once.
        brackets.getModule = require;

        ExtensionLoader.loadAllExtensionsInNativeDirectory(
            FileUtils.getNativeBracketsDirectoryPath() + "/extensions/default",
            "extensions/default"
        );
        ExtensionLoader.loadAllExtensionsInNativeDirectory(
            FileUtils.getNativeBracketsDirectoryPath() + "/extensions/user",
            "extensions/user"
        );
        
        // Use quiet scrollbars if we aren't on Lion. If we're on Lion, only
        // use native scroll bars when the mouse is not plugged in or when
        // using the "Always" scroll bar setting. 
        var osxMatch = /Mac OS X 10\D([\d+])\D/.exec(navigator.userAgent);
        if (osxMatch && osxMatch[1] && Number(osxMatch[1]) >= 7) {
            // test a scrolling div for scrollbars
            var $testDiv = $("<div style='position:fixed;left:-50px;width:50px;height:50px;overflow:auto;'><div style='width:100px;height:100px;'/></div>").appendTo(window.document.body);
            
            if ($testDiv.outerWidth() === $testDiv.get(0).clientWidth) {
                $(".sidebar").removeClass("quiet-scrollbars");
            }
            
            $testDiv.remove();
        }
        
        PerfUtils.addMeasurement("Application Startup");
    });
    
});<|MERGE_RESOLUTION|>--- conflicted
+++ resolved
@@ -250,72 +250,6 @@
                 e.preventDefault();
             });
         }
-<<<<<<< HEAD
-=======
-        
-        function initSidebarListeners() {
-            var $sidebar = $(".sidebar");
-            var sidebarWidth = $sidebar.width();
-            var isSidebarHidden = false;
-            var sidebarSnappedClosed = false;
-            var startingSidebarPosition = sidebarWidth;
-            
-            $("#sidebar-resizer").css("left", sidebarWidth - 1);
-            $("#sidebar-resizer").on("mousedown.sidebar", function (e) {
-                
-                // check to see if we're currently in hidden mode
-                if (ProjectManager.getSidebarState() === ProjectManager.SIDEBAR_CLOSED) {
-                    // when we click, start modifying the sidebar size and then
-                    // modify the variables to set the sidebar state correctly. 
-                    CommandManager.execute(Commands.VIEW_HIDE_SIDEBAR, 1);
-
-                    // this makes sure we don't snap back when we drag from a hidden position
-                    sidebarSnappedClosed = true;
-                    
-                    // this keeps the triangle from jumping around
-                    $(".triangle-visible").css("display", "none");
-                }
-                $(".main-view").on("mousemove.sidebar", function (e) {
-                    // if we've gone below 10 pixels on a mouse move, and the
-                    // sidebar has not been snapped close, hide the sidebar 
-                    // automatically an unbind the mouse event. 
-                    if (e.clientX < 10 && !sidebarSnappedClosed) {
-                        
-                        CommandManager.execute(Commands.VIEW_HIDE_SIDEBAR, startingSidebarPosition);
-
-                        $("#sidebar-resizer").css("left", 0);
-                        $(".main-view").off("mousemove.sidebar");
-                    } else {
-                        // if we've moving past 10 pixels, make the triangle visible again
-                        // and register that the sidebar is no longer snapped closed. 
-                        if (e.clientX > 10) {
-                            sidebarSnappedClosed = false;
-                            $(".triangle-visible").css("display", "block");
-                        }
-                        
-                        $("#sidebar-resizer").css("left", e.clientX);
-                        $sidebar.css("width", e.clientX);
-                        
-                        // trigger the scroll events to resize shadows and the selectionTriangle
-                        $("#project-files-container").trigger("scroll");
-                        $("#open-files-container").trigger("scroll");
-                        
-                        // the .sidebar-selection needs to be explicitly set
-                        $(".sidebar-selection").width(e.clientX);
-                    }
-                    EditorManager.resizeEditor();
-                    e.preventDefault();
-                });
-                e.preventDefault();
-            });
-            $("#sidebar-resizer").on("mouseup.sidebar", function (e) {
-                $(".main-view").off("mousemove.sidebar");
-                startingSidebarPosition = $sidebar.width();
-                console.log(startingSidebarPosition);
-            });
-            
-        }
->>>>>>> 810a4b99
 
         // Add the platform (mac or win) to the body tag so we can have platform-specific CSS rules
         $("body").addClass("platform-" + brackets.platform);
