--- conflicted
+++ resolved
@@ -593,27 +593,13 @@
         switch (event.keyCode) {
         case KeyEvent.DOM_VK_DOWN:
             step = event.shiftKey ? step * STEP_MULTIPLIER : step;
-<<<<<<< HEAD
             hsv.h = (hue - step) <= 0 ? 360 - step : hue - step;
-            this.setColorAsHsv(hsv);
+            this.setColorAsHsv(hsv, false);
             return false;
         case KeyEvent.DOM_VK_UP:
             step = event.shiftKey ? step * STEP_MULTIPLIER : step;
             hsv.h = (hue + step) >= 360 ? step : hue + step;
-            this.setColorAsHsv(hsv);
-=======
-            if (hue > 0) {
-                hsv.h = (hue - step) <= 0 ? 360 - step : hue - step;
-                this.setColorAsHsv(hsv, false);
-            }
-            return false;
-        case KeyEvent.DOM_VK_UP:
-            step = event.shiftKey ? step * STEP_MULTIPLIER : step;
-            if (hue < 360) {
-                hsv.h = (hue + step) >= 360 ? step : hue + step;
-                this.setColorAsHsv(hsv, false);
-            }
->>>>>>> 132d4fd8
+            this.setColorAsHsv(hsv, false);
             return false;
         }
     };
