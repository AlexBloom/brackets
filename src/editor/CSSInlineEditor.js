/*
 * Copyright 2012 Adobe Systems Incorporated. All Rights Reserved.
 */

/*jslint vars: true, plusplus: true, devel: true, browser: true, nomen: true, indent: 4, maxerr: 50 */
/*global define: false, $: false, CodeMirror: false */

define(function (require, exports, module) {
    'use strict';
    
    // Load dependent modules
    var DocumentManager     = require("document/DocumentManager"),
        HTMLUtils           = require("language/HTMLUtils"),
        CSSUtils            = require("language/CSSUtils"),
        EditorManager       = require("editor/EditorManager"),
        InlineTextEditor    = require("editor/InlineTextEditor").InlineTextEditor;

    /**
     * Remove trailing "px" from a style size value.
     * @param {!JQuery} $target Element in DOM
     * @param {!string} styleName Style name to query
     * @return {number} Style value converted from string to number, removing "px" units
     */
    function parseStyleSize($target, styleName) {
        return parseInt($target.css(styleName), 10);
    }

    /**
     * @constructor
     * @extends {InlineWidget}
     */
    function CSSInlineEditor(rules) {
        InlineTextEditor.call(this);
        this._rules = rules;
        this._selectedRuleIndex = -1;
    }
    CSSInlineEditor.prototype = new InlineTextEditor();
    CSSInlineEditor.prototype.constructor = CSSInlineEditor;
    CSSInlineEditor.prototype.parentClass = InlineTextEditor.prototype;
    CSSInlineEditor.prototype.$editorsDiv = null;
    CSSInlineEditor.prototype.$relatedContainer = null;

    /** 
     * @override
     * @param {!Editor} hostEditor  Outer Editor instance that inline editor will sit within.
     * 
     */
    CSSInlineEditor.prototype.load = function (hostEditor) {
        this.parentClass.load.call(this, hostEditor);
        
        // Container to hold all editors
        var self = this,
            $ruleItem,
            $location;

        // Bind event handlers
        this._updateRelatedContainer = this._updateRelatedContainer.bind(this);
        this._onClick = this._onClick.bind(this);

        // Create DOM to hold editors and related list
        this.$editorsDiv = $(document.createElement('div')).addClass("inlineEditorHolder");
        
        // Outer container for border-left and scrolling
        this.$relatedContainer = $(document.createElement("div")).addClass("relatedContainer");
        this._relatedContainerInserted = false;
        this._relatedContainerInsertedHandler = this._relatedContainerInsertedHandler.bind(this);
        this.$relatedContainer.on("DOMNodeInserted", this._relatedContainerInsertedHandler);
        
        // List "selection" highlight
        this.$selectedMarker = $(document.createElement("div")).appendTo(this.$relatedContainer).addClass("selection");
        
        // Inner container
        var $related = $(document.createElement("div")).appendTo(this.$relatedContainer).addClass("related");
        
        // Rule list
        var $ruleList = $(document.createElement("ul")).appendTo($related);
        
        // create rule list
        this._ruleItems = [];
        this._rules.forEach(function (rule, i) {
            $ruleItem = $(document.createElement("li")).appendTo($ruleList);
            $ruleItem.text(rule.selector + " ");
            $ruleItem.click(function () {
                self.setSelectedRule(i);
            });
            
            $location = $(document.createElement("span")).appendTo($ruleItem);
            $location.addClass("location");
            $location.text(rule.document.file.name + ":" + (rule.lineStart + 1));
            
            self._ruleItems.push($ruleItem);
        });
        
        // select the first rule
        self.setSelectedRule(0);
        
        // attach to main container
        this.$htmlContent.append(this.$editorsDiv).append(this.$relatedContainer);
        
        // initialize position based on the main #editorHolder
        setTimeout(this._updateRelatedContainer, 0);
        
        // Changes to the host editor should update the relatedContainer
        // Note: normally it's not kosher to listen to changes on a specific editor,
        // but in this case we're specifically concerned with changes in the given
        // editor, not general document changes.
        $(this.hostEditor).on("change", this._updateRelatedContainer);
        
        // Update relatedContainer when this widget's position changes
        $(this).on("offsetTopChanged", this._updateRelatedContainer);
        
        // Listen to the window resize event to reposition the relatedContainer
        // when the hostEditor's scrollbars visibility changes
        $(window).on("resize", this._updateRelatedContainer);
        
        // Listen for clicks directly on us, so we can set focus back to the editor
        this.$htmlContent.on("click", this._onClick);

        return (new $.Deferred()).resolve();
    };

    /**
     *
     *
     */
    CSSInlineEditor.prototype.setSelectedRule = function (index) {
        var newIndex = Math.min(Math.max(0, index), this._rules.length - 1);
        
        this._selectedRuleIndex = newIndex;
        var $ruleItem = this._ruleItems[this._selectedRuleIndex];

        this._ruleItems[this._selectedRuleIndex].toggleClass("selected", true);

        // Remove previous editors
        this.editors.forEach(function (editor) {
            editor.destroy(); //release ref on Document
        });
        this.editors = [];
        this.$editorsDiv.children().remove();
        $(this.editors[0]).off("change", this._updateRelatedContainer);

        // Keyboard shortcuts
        var extraKeys = {
            "Alt-Up" : $.proxy(this.previousRule, this),
            "Alt-Down" : $.proxy(this.nextRule, this)
        };


        // Add new editor
        var rule = this.getSelectedRule();
        this.createInlineEditorFromText(rule.document, rule.lineStart, rule.lineEnd, this.$editorsDiv.get(0), extraKeys);
        this.editors[0].focus();

        // Changes in size to the inline editor should update the relatedContainer
        // Note: normally it's not kosher to listen to changes on a specific editor,
        // but in this case we're specifically concerned with changes in the given
        // editor, not general document changes.
        $(this.editors[0]).on("change", this._updateRelatedContainer);

        this.sizeInlineWidgetToContents(true);
        this._updateRelatedContainer();

        // scroll the selection to the ruleItem, use setTimeout to wait for DOM updates
        var self = this;
        setTimeout(function () {
            var containerHeight = self.$relatedContainer.height(),
                itemTop = $ruleItem.position().top,
                scrollTop = self.$relatedContainer.scrollTop();
            
            self.$selectedMarker.css("top", itemTop);
            self.$selectedMarker.height($ruleItem.height());
            
            if (containerHeight <= 0) {
                return;
            }
            
            var paddingTop = parseStyleSize($ruleItem.parent(), "paddingTop");
            
            if ((itemTop - paddingTop) < scrollTop) {
                self.$relatedContainer.scrollTop(itemTop - paddingTop);
            } else {
                var itemBottom = itemTop + $ruleItem.height() + parseStyleSize($ruleItem.parent(), "paddingBottom");
                
                if (itemBottom > (scrollTop + containerHeight)) {
                    self.$relatedContainer.scrollTop(itemBottom - containerHeight);
                }
            }
        }, 0);
    };

    /**
     * Called any time inline is closed, whether manually (via closeThisInline()) or automatically
     */
    CSSInlineEditor.prototype.onClosed = function () {
        this.parentClass.onClosed.call(this); // super.onClosed()
        
        // remove resize handlers for relatedContainer
        $(this.hostEditor).off("change", this._updateRelatedContainer);
        $(this.editors[0]).off("change", this._updateRelatedContainer);
<<<<<<< HEAD
        $(this).off("offsetTopChanged", this._updateRelatedContainer);
=======
        $(this.hostEditor).off("scroll", this._updateRelatedContainer);
        $(window).off("resize", this._updateRelatedContainer);
    };
    
    /**
     * @private
     * Set _relatedContainerInserted flag once the $relatedContainer is inserted in the DOM.
     */
    CSSInlineEditor.prototype._relatedContainerInsertedHandler = function () {
        this.$relatedContainer.off("DOMNodeInserted", this._relatedContainerInsertedHandler);
        this._relatedContainerInserted = true;
>>>>>>> 7afe9f02
    };
    
    /**
     * Handle a click outside our child editor by setting focus back to it.
     */
    CSSInlineEditor.prototype._onClick = function (event) {
        var childEditor = this.editors[0],
            editorRoot = childEditor.getRootElement(),
            editorPos = $(editorRoot).offset();
        if (!$.contains(editorRoot, event.target)) {
            childEditor.focus();
            if (event.pageY < editorPos.top) {
                childEditor.setCursorPos(0, 0);
            } else if (event.pageY > editorPos.top + $(editorRoot).height()) {
                var lastLine = childEditor.getLastVisibleLine();
                childEditor.setCursorPos(lastLine, childEditor.getLineText(lastLine).length);
            }
        }
    };
    
    /**
     *
     *
     */
    CSSInlineEditor.prototype._updateRelatedContainer = function () {
        var borderThickness = (this.$htmlContent.outerHeight() - this.$htmlContent.innerHeight()) / 2;
        this.$relatedContainer.css("top", this.$htmlContent.offset().top + borderThickness);
        this.$relatedContainer.height(this.$htmlContent.height());
        
        // Because we're using position: fixed, we need to explicitly clip the rule list if it crosses
        // out of the top or bottom of the scroller area.
        var hostScroller = this.hostEditor._codeMirror.getScrollerElement(),
            rcTop = this.$relatedContainer.offset().top,
            rcHeight = this.$relatedContainer.outerHeight(),
            rcBottom = rcTop + rcHeight,
            scrollerOffset = $(hostScroller).offset(),
            scrollerTop = scrollerOffset.top,
            scrollerBottom = scrollerTop + hostScroller.clientHeight,
            scrollerLeft = scrollerOffset.left,
            rightOffset = $(document.body).outerWidth() - (scrollerLeft + hostScroller.clientWidth);
        if (rcTop < scrollerTop || rcBottom > scrollerBottom) {
            this.$relatedContainer.css("clip", "rect(" + Math.max(scrollerTop - rcTop, 0) + "px, auto, " +
                                       (rcHeight - Math.max(rcBottom - scrollerBottom, 0)) + "px, auto)");
        } else {
            this.$relatedContainer.css("clip", "");
        }
        
        // Constrain relatedContainer width to half of the scroller width
        var relatedContainerWidth = this.$relatedContainer.width();
        if (this._relatedContainerInserted) {
            if (this._relatedContainerDefaultWidth === undefined) {
                this._relatedContainerDefaultWidth = relatedContainerWidth;
            }
            
            var halfWidth = Math.floor(hostScroller.clientWidth / 2);
            relatedContainerWidth = Math.min(this._relatedContainerDefaultWidth, halfWidth);
            this.$relatedContainer.width(relatedContainerWidth);
        }
        
        // Position immediately to the left of the main editor's scrollbar.
        this.$relatedContainer.css("right", rightOffset + "px");
    };

    /**
     *
     *
     */
    CSSInlineEditor.prototype.getRules = function () {
        return this._rules;
    };

    /**
     *
     *
     */
    CSSInlineEditor.prototype.getSelectedRule = function () {
        return this._rules[this._selectedRuleIndex];
    };

    /**
     * Display the next css rule in the rule list
     */
    CSSInlineEditor.prototype.nextRule = function () {
        this.setSelectedRule(this._selectedRuleIndex + 1);
    };
    
    /**
     *  Display the previous css rule in the rule list
     */
    CSSInlineEditor.prototype.previousRule = function () {
        this.setSelectedRule(this._selectedRuleIndex - 1);
    };

    /**
     * Sizes the inline widget height to be the maximum between the rule list height and the editor height
     * @overide 
     */
    CSSInlineEditor.prototype.sizeInlineWidgetToContents = function (force) {
        // Size the code mirror editors height to the editor content
        this.parentClass.sizeInlineWidgetToContents.call(this, force);
        // Size the widget height to the max between the editor content and the related rules list
        var widgetHeight = Math.max(this.$relatedContainer.find(".related").height(), this.$editorsDiv.height());
        this.hostEditor.setInlineWidgetHeight(this, widgetHeight, true);

        // The related rules container size itself based on htmlContent which is set by setInlineWidgetHeight above.
        this._updateRelatedContainer();
    };


    /**
     * Given a position in an HTML editor, returns the relevant selector for the attribute/tag
     * surrounding that position, or "" if none is found.
     * @param {!Editor} editor
     * @private
     */
    function _getSelectorName(editor, pos) {
        var tagInfo = HTMLUtils.getTagInfo(editor, pos),
            selectorName = "";
        
        if (tagInfo.position.tokenType === HTMLUtils.TAG_NAME) {
            // Type selector
            selectorName = tagInfo.tagName;
        } else if (tagInfo.position.tokenType === HTMLUtils.ATTR_NAME ||
                   tagInfo.position.tokenType === HTMLUtils.ATTR_VALUE) {
            if (tagInfo.attr.name === "class") {
                // Class selector. We only look for the class name
                // that includes the insertion point. For example, if
                // the attribute is: 
                //   class="error-dialog modal hide"
                // and the insertion point is inside "modal", we want ".modal"
                var attributeValue = tagInfo.attr.value;
                var startIndex = attributeValue.substr(0, tagInfo.position.offset).lastIndexOf(" ");
                var endIndex = attributeValue.indexOf(" ", tagInfo.position.offset);
                selectorName = "." +
                    attributeValue.substring(
                        startIndex === -1 ? 0 : startIndex + 1,
                        endIndex === -1 ? attributeValue.length : endIndex
                    );
                
                // If the insertion point is surrounded by space, selectorName is "."
                // Check for that here
                if (selectorName === ".") {
                    selectorName = "";
                }
            } else if (tagInfo.attr.name === "id") {
                // ID selector
                selectorName = "#" + tagInfo.attr.value;
            }
        }
        
        return selectorName;
    }

    /**
     * This function is registered with EditManager as an inline editor provider. It creates a CSSInlineEditor
     * when cursor is on an HTML tag name, class attribute, or id attribute, find associated
     * CSS rules and show (one/all of them) in an inline editor.
     *
     * @param {!Editor} editor
     * @param {!{line:Number, ch:Number}} pos
     * @return {$.Promise} a promise that will be resolved with an InlineWidget
     *      or null if we're not going to provide anything.
     */
    function htmlToCSSProvider(hostEditor, pos) {
        // Only provide a CSS editor when cursor is in HTML content
        if (hostEditor._codeMirror.getOption("mode") !== "htmlmixed") {
            return null;
        }
        var htmlmixedState = hostEditor._codeMirror.getTokenAt(pos).state;
        if (htmlmixedState.mode !== "html") {
            return null;
        }
        
        // Only provide CSS editor if the selection is an insertion point
        var sel = hostEditor.getSelection(false);
        if (sel.start.line !== sel.end.line || sel.start.ch !== sel.end.ch) {
            return null;
        }
        
        var selectorName = _getSelectorName(hostEditor, pos);
        if (selectorName === "") {
            return null;
        }

        var result = new $.Deferred();

        CSSUtils.findMatchingRules(selectorName, hostEditor.document)
            .done(function (rules) {
                if (rules && rules.length > 0) {
                    var cssInlineEditor = new CSSInlineEditor(rules);
                    
                    cssInlineEditor.load(hostEditor).done(function () {
                        result.resolve(cssInlineEditor);
                    }).fail(function () {
                        result.reject();
                    });
                } else {
                    // No matching rules were found.
                    result.reject();
                }
            })
            .fail(function () {
                console.log("Error in findMatchingRules()");
                result.reject();
            });
        
        return result.promise();
    }


    EditorManager.registerInlineEditProvider(htmlToCSSProvider);
    

    exports.CSSInlineEditor = CSSInlineEditor;

});<|MERGE_RESOLUTION|>--- conflicted
+++ resolved
@@ -197,10 +197,7 @@
         // remove resize handlers for relatedContainer
         $(this.hostEditor).off("change", this._updateRelatedContainer);
         $(this.editors[0]).off("change", this._updateRelatedContainer);
-<<<<<<< HEAD
         $(this).off("offsetTopChanged", this._updateRelatedContainer);
-=======
-        $(this.hostEditor).off("scroll", this._updateRelatedContainer);
         $(window).off("resize", this._updateRelatedContainer);
     };
     
@@ -211,7 +208,6 @@
     CSSInlineEditor.prototype._relatedContainerInsertedHandler = function () {
         this.$relatedContainer.off("DOMNodeInserted", this._relatedContainerInsertedHandler);
         this._relatedContainerInserted = true;
->>>>>>> 7afe9f02
     };
     
     /**
