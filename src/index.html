--- conflicted
+++ resolved
@@ -23,37 +23,11 @@
     <!-- TODO: LESS won't work directly from Chrome when run locally (unless you launch it with -allow-file-access-from-files)
     due to annoying security restrictions. This will work in the shell app, or in other browsers like Safari. -->
 
-<<<<<<< HEAD
 	<!-- Top bar for menus -->
 	<div class="topbar" data-dropdown="dropdown">
-      <div class="topbar-inner">
-          <a class="brand" href="#">Brackets</a>
-          <ul class="nav">
-            <li class="dropdown">
-				<a href="#" class="dropdown-toggle">File</a>
-				<ul class="dropdown-menu">
-					<li><a href="#" id="menu-file-new">New</a></li>
-					<li><a href="#" id="menu-file-open">Open</a></li>
-					<li><a href="#" id="menu-file-close">Close</a></li>
-					<li><a href="#" id="menu-file-save">Save</a></li>
-					<li><a href="#" id="menu-file-quit">Quit</a></li>
-				</ul>
-			</li>
-			<li class="dropdown">
-				<a href="#" class="dropdown-toggle">Debug</a>
-				<ul class="dropdown-menu">
-					<li><a href="#" id="menu-debug-runtests">Run Tests</a></li>
-					<li><a href="#" id="menu-debug-wordwrap">Toggle Word Wrap</a></li>
-				</ul>
-			</li>
-          </ul>
-      </div>
-=======
-    <!-- Top bar for menus -->
-    <div class="topbar" data-dropdown="dropdown">
         <div class="topbar-inner">
             <a class="brand" href="#">Brackets</a>
-            <ul class="nav">
+             <ul class="nav">
                 <li class="dropdown">
                     <a href="#" class="dropdown-toggle">File</a>
                     <ul class="dropdown-menu">
@@ -64,10 +38,15 @@
                         <li><a href="#" id="menu-file-quit">Quit</a></li>
                     </ul>
                 </li>
-                <li><a href="#" id="menu-runtests">Run Tests</a></li>
+                <li class="dropdown">
+                    <a href="#" class="dropdown-toggle">Debug</a>
+                    <ul class="dropdown-menu">
+                        <li><a href="#" id="menu-debug-runtests">Run Tests</a></li>
+                        <li><a href="#" id="menu-debug-wordwrap">Toggle Word Wrap</a></li>
+                    </ul>
+                </li>
             </ul>
         </div>
->>>>>>> 199c172e
     </div>
 
     <!-- Main UI -->
