--- conflicted
+++ resolved
@@ -56,7 +56,6 @@
 </head>
 <body>
 
-<<<<<<< HEAD
     <!-- HTML content is dynamically loaded and rendered by bracket.js.
          Any modules that depend on or modify HTML during load should 
          listen for the "htmlContentLoadComplete" event that is triggered from
@@ -64,94 +63,6 @@
    
     <!-- All other scripts are loaded through require. -->
     <script src="thirdparty/require.js" data-main="brackets"></script>
-=======
-    <!-- Modal Windows -->
-    <div class="error-dialog template modal hide">
-        <div class="modal-header">
-            <a href="#" class="close">&times;</a>
-            <h1 class="dialog-title">Error</h1>
-        </div>
-        <div class="modal-body">
-            <p class="dialog-message">Message goes here</p>
-        </div>
-        <div class="modal-footer">
-            <a href="#" class="dialog-button btn primary" data-button-id="ok">OK</a>
-        </div>
-    </div>
-    <div class="save-close-dialog template modal hide">
-        <div class="modal-header">
-            <a href="#" class="close">&times;</a>
-            <h1 class="dialog-title">Save Changes</h1>
-        </div>
-        <div class="modal-body">
-            <p class="dialog-message">Message goes here</p>
-        </div>
-        <div class="modal-footer">
-            <a href="#" class="dialog-button btn left" data-button-id="dontsave">Don't Save</a>
-            <a href="#" class="dialog-button btn primary" data-button-id="ok">Save</a>
-            <a href="#" class="dialog-button btn" data-button-id="cancel">Cancel</a>
-        </div>
-    </div>
-    <div class="ext-changed-dialog template modal hide">
-        <div class="modal-header">
-            <h1 class="dialog-title">Title goes here</h1>
-        </div>
-        <div class="modal-body">
-            <p class="dialog-message">Message goes here</p>
-        </div>
-        <div class="modal-footer">
-            <a href="#" class="dialog-button btn left" data-button-id="dontsave">Reload from Disk</a>
-            <a href="#" class="dialog-button btn primary" data-button-id="cancel">Keep Changes in Editor</a>
-        </div>
-    </div>
-    <div class="ext-deleted-dialog template modal hide">
-        <div class="modal-header">
-            <h1 class="dialog-title">Title goes here</h1>
-        </div>
-        <div class="modal-body">
-            <p class="dialog-message">Message goes here</p>
-        </div>
-        <div class="modal-footer">
-            <a href="#" class="dialog-button btn left" data-button-id="dontsave">Close (Don't Save)</a>
-            <a href="#" class="dialog-button btn primary" data-button-id="cancel">Keep Changes in Editor</a>
-        </div>
-    </div>
-    <div class="live-development-error-dialog template modal hide">
-        <div class="modal-header">
-            <h1 class="dialog-title">Title goes here</h1>
-        </div>
-        <div class="modal-body">
-            <p class="dialog-message">Message goes here</p>
-        </div>
-        <div class="modal-footer">
-            <a href="#" class="dialog-button btn left" data-button-id="cancel">Cancel</a>
-            <a href="#" class="dialog-button btn primary" data-button-id="ok">Relaunch Chrome</a>
-        </div>
-    </div>
-    <div class="about-dialog template modal hide">
-        <div class="modal-header">
-            <h1 class="dialog-title">About</h1>
-        </div>
-        <div class="modal-body">
-            <img class="about-icon" src="styles/images/brackets_icon.svg">
-            <div class="about-text">
-                <h2>Brackets</h2>
-                <p class="dialog-message">sprint 13 experimental build <span id="about-build-number"><!-- populated programmatically --></span></p>
-                <p class="dialog-message">Copyright 2012 Adobe Systems Incorporated and its licensors. All rights reserved.</p>
-                <p class="dialog-message">Notices, terms and conditions pertaining to third party software are located at <span class="non-clickble-link">http://www.adobe.com/go/thirdparty/</span> and incorporated by reference herein.</p>
-                <p class="dialog-message">Documentation and source at <span class="non-clickble-link">https://github.com/adobe/brackets/</span></p>
-            </div>
-        </div>
-        <div class="modal-footer">
-            <a href="#" class="dialog-button btn primary" data-button-id="ok">Close</a>
-        </div>
-    </div>
-    <div id="context-menu-bar">
-        <ul data-dropdown="dropdown"></ul>
-    </div>
-    <div id="codehint-menu-bar">
-        <ul data-dropdown="dropdown"></ul>
-    </div>
->>>>>>> dfe29086
+
 </body>
 </html>