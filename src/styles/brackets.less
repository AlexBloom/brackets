--- conflicted
+++ resolved
@@ -321,12 +321,7 @@
 
 /*
 .sidebar .scrollerShadow {
-<<<<<<< HEAD
     max-width: @sidebar-width;  /* width is clobbered by ViewUtils.updateChildrenToParentScrollwidth() 
-=======
-    min-width: @sidebar-width;  /* width is clobbered by ViewUtils.updateChildrenToParentScrollwidth() */
-    max-width: @sidebar-width;
->>>>>>> fbfe3a97
 }
 */
 
