--- conflicted
+++ resolved
@@ -378,25 +378,6 @@
         padding: 6px 6px 2px 10px;
         font-size: 13px;
         color: #929292;
-<<<<<<< HEAD
-=======
-
-        // extra right padding is for this icon
-        .settings {
-            position: absolute;
-            right: 8px;
-            margin-top: 3px;
-            margin-left: 3px;
-            .sprite-icon(0, 0, 14px, 14px, "images/settings_small.svg");
-
-            &:hover {
-                .sprite-swap(0, 14px);
-            }
-            &:active {
-                .sprite-swap(0, 28px);
-            }
-        }
->>>>>>> a90176f9
     }
 
     .file-list-divider {
