/* Brackets mixins */

/* Helpers for working with box layouts */
.box {
    display: -webkit-box;
    display: -moz-box;
    display: box;
}
.hbox {
    .box;
    -webkit-box-orient: horizontal;
    -moz-box-orient: horizontal;
    box-orient: horizontal;
}
.vbox {
    .box;
    -webkit-box-orient: vertical;
    -moz-box-orient: vertical;
    box-orient: vertical;
}
.box-flex(@ratio) {
    -webkit-box-flex: @ratio;
    -moz-box-flex: @ratio;
    box-flex: @ratio;
}
.box-pack(@pack) {
    -webkit-box-pack: @pack;
    -moz-box-pack: @pack;
    box-pack: @pack;
}
.box-align(@align) {
    -webkit-box-align: @align;
    -moz-box-align: @align;
    box-align: @align;
}

/* Helpful for percentage-sizing items that have border/padding */
.sane-box-model {
    -webkit-box-sizing: border-box;
    -moz-box-sizing: border-box;
    box-sizing: border-box;
<<<<<<< HEAD
=======
}

/* Helpers for CSS transitions */
.transition(@property:all, @duration:0s, @timing-function:ease, @delay:0s) {
    -webkit-transition: @property @duration @timing-function @delay;
    -moz-transition: @property @duration @timing-function @delay;
    -ms-transition: @property @duration @timing-function @delay;
    -o-transition: @property @duration @timing-function @delay;
    transition: @property @duration @timing-function @delay;
}

/* Helpers for gradients (see also built-in LESS/Bootstrap mixins */
.radial-gradient(@position:center, @shape:ellipse, @size:cover, @start:rgba(0,0,0,1) 0%, @startPos:0%, @stop:rgba(0,0,0,0), @stopPos:100%) {
    background: -moz-radial-gradient(@position, @shape @size, @start @startPos, @stop @stopPos); /* FF3.6+ */
    background: -webkit-gradient(radial, @position @position, 0px, center center, 100%, color-stop(@startPos,@start), color-stop(@stopPos,@stop)); /* Chrome,Safari4+ */
    background: -webkit-radial-gradient(@position, @shape @size, @start @startPos, @stop @stopPos); /* Chrome10+,Safari5.1+ */
    background: -o-radial-gradient(@position, @shape @size, @start @startPos, @stop @stopPos); /* Opera 12+ */
    background: -ms-radial-gradient(@position, @shape @size, @start @startPos, @stop @stopPos); /* IE10+ */
    background: radial-gradient(@position, @shape @size, @start @startPos, @stop @stopPos); /* W3C */
    filter: ~"progid:DXImageTransform.Microsoft.gradient( startColorstr='#a6000000', endColorstr='#00000000',GradientType=0 )"; /* IE6-9 fallback on horizontal gradient */
}

/* Helpers for spritesheet images */
/* Sets the background to the given offset in the spritesheet. Typically, the element you set this on requires
   a fixed size so that other parts of the spritesheet don't show. */
.sprite(@xOffset, @yOffset, @spriteSheet) {
    background: url(@spriteSheet) -@xOffset -@yOffset no-repeat;
}

/* Turns the given element into an icon showing the given rectangle in the spritesheet. Can be used on empty elements
   (e.g. a link with no text) or on the :before/:after selector of elements that have content. */
.spriteIcon(@xOffset, @yOffset, @width, @height, @spriteSheet) {
    content: "";
    .sprite(@xOffset, @yOffset, @spriteSheet);
    display: inline-block;
    width: @width;
    height: @height;
}

/* Changes an element that's already showing one area of a spritesheet to show a different area of the same size.
   Should be used with an element whose base styling includes .sprite() or .spriteIcon() */
.spriteSwap(@xOffset, @yOffset) {
    background-position: -@xOffset -@yOffset;
>>>>>>> 01feda66
}<|MERGE_RESOLUTION|>--- conflicted
+++ resolved
@@ -39,28 +39,6 @@
     -webkit-box-sizing: border-box;
     -moz-box-sizing: border-box;
     box-sizing: border-box;
-<<<<<<< HEAD
-=======
-}
-
-/* Helpers for CSS transitions */
-.transition(@property:all, @duration:0s, @timing-function:ease, @delay:0s) {
-    -webkit-transition: @property @duration @timing-function @delay;
-    -moz-transition: @property @duration @timing-function @delay;
-    -ms-transition: @property @duration @timing-function @delay;
-    -o-transition: @property @duration @timing-function @delay;
-    transition: @property @duration @timing-function @delay;
-}
-
-/* Helpers for gradients (see also built-in LESS/Bootstrap mixins */
-.radial-gradient(@position:center, @shape:ellipse, @size:cover, @start:rgba(0,0,0,1) 0%, @startPos:0%, @stop:rgba(0,0,0,0), @stopPos:100%) {
-    background: -moz-radial-gradient(@position, @shape @size, @start @startPos, @stop @stopPos); /* FF3.6+ */
-    background: -webkit-gradient(radial, @position @position, 0px, center center, 100%, color-stop(@startPos,@start), color-stop(@stopPos,@stop)); /* Chrome,Safari4+ */
-    background: -webkit-radial-gradient(@position, @shape @size, @start @startPos, @stop @stopPos); /* Chrome10+,Safari5.1+ */
-    background: -o-radial-gradient(@position, @shape @size, @start @startPos, @stop @stopPos); /* Opera 12+ */
-    background: -ms-radial-gradient(@position, @shape @size, @start @startPos, @stop @stopPos); /* IE10+ */
-    background: radial-gradient(@position, @shape @size, @start @startPos, @stop @stopPos); /* W3C */
-    filter: ~"progid:DXImageTransform.Microsoft.gradient( startColorstr='#a6000000', endColorstr='#00000000',GradientType=0 )"; /* IE6-9 fallback on horizontal gradient */
 }
 
 /* Helpers for spritesheet images */
@@ -84,5 +62,4 @@
    Should be used with an element whose base styling includes .sprite() or .spriteIcon() */
 .spriteSwap(@xOffset, @yOffset) {
     background-position: -@xOffset -@yOffset;
->>>>>>> 01feda66
 }