/* Brackets mixins */

.box {
    display: -webkit-box;
    display: -moz-box;
    display: box;
}
.hbox {
    .box;
    -webkit-box-orient: horizontal;
    -moz-box-orient: horizontal;
    box-orient: horizontal;
}
.vbox {
    .box;
    -webkit-box-orient: vertical;
    -moz-box-orient: vertical;
    box-orient: vertical;
}
.box-flex(@ratio) {
    -webkit-box-flex: @ratio;
    -moz-box-flex: @ratio;
    box-flex: @ratio;
}
.box-pack(@pack) {
    -webkit-box-pack: @pack;
    -moz-box-pack: @pack;
    box-pack: @pack;
}
.box-align(@align) {
    -webkit-box-align: @align;
    -moz-box-align: @align;
    box-align: @align;
}
.sane-box-model {
    -webkit-box-sizing: border-box;
    -moz-box-sizing: border-box;
    box-sizing: border-box;
}
<<<<<<< HEAD

/* Sets the background to the given offset in the sprite sheet. Typically, the element you set this on requires
   a fixed size so that other parts of the sprite sheet don't show. */
.sprite(@xOffset, @yOffset, @spriteSheet) {
    background:url(@spriteSheet) -@xOffset -@yOffset no-repeat;
}

/* Turns the given element into an icon showing the given rectangle in the sprite sheet. Can be used on empty elements
   (e.g. a link with no text) or on the :before/:after selector of elements that have content. */
.spriteIcon(@xOffset, @yOffset, @width, @height, @spriteSheet) {
    content: "";
    background: url(@spriteSheet) -@xOffset -@yOffset no-repeat;
    display: inline-block;
    width: @width;
    height: @height;
}

/* Changes an element that's already showing one area of a sprite sheet to show a different area of the same size.
   Should be used with an element whose base styling applies .sprite() or .spriteIcon() */
.spriteSwap(@xOffset, @yOffset) {
    background-position: -@xOffset -@yOffset;
=======
.transition(@property:all, @duration:0s, @timing-function:ease, @delay:0s) {
    -webkit-transition: @property @duration @timing-function @delay;
    -moz-transition: @property @duration @timing-function @delay;
    -ms-transition: @property @duration @timing-function @delay;
    -o-transition: @property @duration @timing-function @delay;
    transition: @property @duration @timing-function @delay;
}
.radial-gradient(@position:center, @shape:ellipse, @size:cover, @start:rgba(0,0,0,1) 0%, @startPos:0%, @stop:rgba(0,0,0,0), @stopPos:100%) {
    background: -moz-radial-gradient(@position, @shape @size, @start @startPos, @stop @stopPos); /* FF3.6+ */
    background: -webkit-gradient(radial, @position @position, 0px, center center, 100%, color-stop(@startPos,@start), color-stop(@stopPos,@stop)); /* Chrome,Safari4+ */
    background: -webkit-radial-gradient(@position, @shape @size, @start @startPos, @stop @stopPos); /* Chrome10+,Safari5.1+ */
    background: -o-radial-gradient(@position, @shape @size, @start @startPos, @stop @stopPos); /* Opera 12+ */
    background: -ms-radial-gradient(@position, @shape @size, @start @startPos, @stop @stopPos); /* IE10+ */
    background: radial-gradient(@position, @shape @size, @start @startPos, @stop @stopPos); /* W3C */
    filter: ~"progid:DXImageTransform.Microsoft.gradient( startColorstr='#a6000000', endColorstr='#00000000',GradientType=0 )"; /* IE6-9 fallback on horizontal gradient */
>>>>>>> bf43a164
}<|MERGE_RESOLUTION|>--- conflicted
+++ resolved
@@ -1,5 +1,6 @@
 /* Brackets mixins */
 
+/* Helpers for working with box layouts */
 .box {
     display: -webkit-box;
     display: -moz-box;
@@ -32,20 +33,42 @@
     -moz-box-align: @align;
     box-align: @align;
 }
+
+/* Helpful for percentage-sizing items that have border/padding */
 .sane-box-model {
     -webkit-box-sizing: border-box;
     -moz-box-sizing: border-box;
     box-sizing: border-box;
 }
-<<<<<<< HEAD
 
-/* Sets the background to the given offset in the sprite sheet. Typically, the element you set this on requires
-   a fixed size so that other parts of the sprite sheet don't show. */
+/* Helpers for CSS transitions */
+.transition(@property:all, @duration:0s, @timing-function:ease, @delay:0s) {
+    -webkit-transition: @property @duration @timing-function @delay;
+    -moz-transition: @property @duration @timing-function @delay;
+    -ms-transition: @property @duration @timing-function @delay;
+    -o-transition: @property @duration @timing-function @delay;
+    transition: @property @duration @timing-function @delay;
+}
+
+/* Helpers for gradients (see also built-in LESS/Bootstrap mixins */
+.radial-gradient(@position:center, @shape:ellipse, @size:cover, @start:rgba(0,0,0,1) 0%, @startPos:0%, @stop:rgba(0,0,0,0), @stopPos:100%) {
+    background: -moz-radial-gradient(@position, @shape @size, @start @startPos, @stop @stopPos); /* FF3.6+ */
+    background: -webkit-gradient(radial, @position @position, 0px, center center, 100%, color-stop(@startPos,@start), color-stop(@stopPos,@stop)); /* Chrome,Safari4+ */
+    background: -webkit-radial-gradient(@position, @shape @size, @start @startPos, @stop @stopPos); /* Chrome10+,Safari5.1+ */
+    background: -o-radial-gradient(@position, @shape @size, @start @startPos, @stop @stopPos); /* Opera 12+ */
+    background: -ms-radial-gradient(@position, @shape @size, @start @startPos, @stop @stopPos); /* IE10+ */
+    background: radial-gradient(@position, @shape @size, @start @startPos, @stop @stopPos); /* W3C */
+    filter: ~"progid:DXImageTransform.Microsoft.gradient( startColorstr='#a6000000', endColorstr='#00000000',GradientType=0 )"; /* IE6-9 fallback on horizontal gradient */
+}
+
+/* Helpers for spritesheet images */
+/* Sets the background to the given offset in the spritesheet. Typically, the element you set this on requires
+   a fixed size so that other parts of the spritesheet don't show. */
 .sprite(@xOffset, @yOffset, @spriteSheet) {
     background:url(@spriteSheet) -@xOffset -@yOffset no-repeat;
 }
 
-/* Turns the given element into an icon showing the given rectangle in the sprite sheet. Can be used on empty elements
+/* Turns the given element into an icon showing the given rectangle in the spritesheet. Can be used on empty elements
    (e.g. a link with no text) or on the :before/:after selector of elements that have content. */
 .spriteIcon(@xOffset, @yOffset, @width, @height, @spriteSheet) {
     content: "";
@@ -55,25 +78,8 @@
     height: @height;
 }
 
-/* Changes an element that's already showing one area of a sprite sheet to show a different area of the same size.
-   Should be used with an element whose base styling applies .sprite() or .spriteIcon() */
+/* Changes an element that's already showing one area of a spritesheet to show a different area of the same size.
+   Should be used with an element whose base styling includes .sprite() or .spriteIcon() */
 .spriteSwap(@xOffset, @yOffset) {
     background-position: -@xOffset -@yOffset;
-=======
-.transition(@property:all, @duration:0s, @timing-function:ease, @delay:0s) {
-    -webkit-transition: @property @duration @timing-function @delay;
-    -moz-transition: @property @duration @timing-function @delay;
-    -ms-transition: @property @duration @timing-function @delay;
-    -o-transition: @property @duration @timing-function @delay;
-    transition: @property @duration @timing-function @delay;
-}
-.radial-gradient(@position:center, @shape:ellipse, @size:cover, @start:rgba(0,0,0,1) 0%, @startPos:0%, @stop:rgba(0,0,0,0), @stopPos:100%) {
-    background: -moz-radial-gradient(@position, @shape @size, @start @startPos, @stop @stopPos); /* FF3.6+ */
-    background: -webkit-gradient(radial, @position @position, 0px, center center, 100%, color-stop(@startPos,@start), color-stop(@stopPos,@stop)); /* Chrome,Safari4+ */
-    background: -webkit-radial-gradient(@position, @shape @size, @start @startPos, @stop @stopPos); /* Chrome10+,Safari5.1+ */
-    background: -o-radial-gradient(@position, @shape @size, @start @startPos, @stop @stopPos); /* Opera 12+ */
-    background: -ms-radial-gradient(@position, @shape @size, @start @startPos, @stop @stopPos); /* IE10+ */
-    background: radial-gradient(@position, @shape @size, @start @startPos, @stop @stopPos); /* W3C */
-    filter: ~"progid:DXImageTransform.Microsoft.gradient( startColorstr='#a6000000', endColorstr='#00000000',GradientType=0 )"; /* IE6-9 fallback on horizontal gradient */
->>>>>>> bf43a164
 }