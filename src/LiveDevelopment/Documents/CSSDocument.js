--- conflicted
+++ resolved
@@ -82,7 +82,7 @@
             CSSAgent.reloadCSSForDocument(this.doc);
         }
     };
-    
+
     /** Get the browser version of the StyleSheet object */
     CSSDocument.prototype.getStyleSheetFromBrowser = function getStyleSheetFromBrowser() {
         var deferred = new $.Deferred();
@@ -116,11 +116,8 @@
     /** Close the document */
     CSSDocument.prototype.close = function close() {
         $(this.doc).off("change", this.onChange);
-<<<<<<< HEAD
+        $(this.doc).off("deleted", this.onDeleted);
         delete this.doc.liveDevelopment;
-=======
-        $(this.doc).off("deleted", this.onDeleted);
->>>>>>> 11aa799f
         this.doc.releaseRef();
 /*
         Inspector.off("HighlightAgent.highlight", this.onHighlight);
