--- conflicted
+++ resolved
@@ -69,14 +69,10 @@
 
     /** Close the document */
     JSDocument.prototype.close = function close() {
-<<<<<<< HEAD
         if (!this.editor) {
             return;
         }
-        Inspector.off("HighlightAgent.highlight", this.onHighlight);
-=======
         $(HighlightAgent).off("highlight", this.onHighlight);
->>>>>>> cfbd108d
         $(this.editor).off("change", this.onChange);
         $(this.editor).off("cursorActivity", this.onCursorActivity);
         this.onHighlight();
