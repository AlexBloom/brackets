/*
 * Copyright 2011 Adobe Systems Incorporated. All Rights Reserved.
 */

/*jslint vars: true, plusplus: true, devel: true, browser: true, nomen: true, indent: 4, maxerr: 50 */
/*global define: false, $: false, brackets: false, FileError: false */

/**
 * ProjectManager is the model for the set of currently open project. It is responsible for
 * creating and updating the project tree when projects are opened and when changes occur to
 * the file tree.
 *
 * This module dispatches these events:
 *    - initializeComplete -- When the ProjectManager initializes the first 
 *                            project at application start-up.
 *    - projectRootChanged -- when _projectRoot changes
 *
 * These are jQuery events, so to listen for them you do something like this:
 *    $(ProjectManager).on("eventname", handler);
 */
define(function (require, exports, module) {
    'use strict';
    
    // Load dependent non-module scripts
    require("thirdparty/jstree_pre1.0_fix_1/jquery.jstree");

    // Load dependent modules
    var NativeFileSystem    = require("NativeFileSystem").NativeFileSystem,
        PreferencesManager  = require("PreferencesManager"),
        DocumentManager     = require("DocumentManager"),
        EditorManager       = require("EditorManager"),
        CommandManager      = require("CommandManager"),
        Commands            = require("Commands"),
        Dialogs             = require("Dialogs"),
        Strings             = require("strings"),
        FileViewController  = require("FileViewController"),
        PerfUtils           = require("PerfUtils"),
<<<<<<< HEAD
=======
        ViewUtils           = require("ViewUtils"),
>>>>>>> 8f113ff7
        FileUtils           = require("FileUtils");
    
    /**
     * @private
     * Reference to the tree control
     * @type {jQueryObject}
     */
    var _projectTree = null;
    
    /**
     * @private
     * @see getProjectRoot()
     */
    var _projectRoot = null;

    /**
     * @private
     * Used to initialize jstree state
     */
    var _projectInitialLoad = {
        previous        : [],   /* array of arrays containing full paths to open at each depth of the tree */
        id              : 0,    /* incrementing id */
        fullPathToIdMap : {}    /* mapping of fullPath to tree node id attr */
    };
    
    $(FileViewController).on("documentSelectionFocusChange", function (event) {
        var curDoc = DocumentManager.getCurrentDocument();
        if (curDoc
                && (FileViewController.getFileSelectionFocus() !== FileViewController.WORKING_SET_VIEW)) {
            $("#project-files-container li").is(function (index) {
                var entry = $(this).data("entry");
                
                if (entry && entry.fullPath === curDoc.file.fullPath && !_projectTree.jstree("is_selected", $(this))) {
                    //we don't want to trigger another selection change event, so manually deselect
                    //and select without sending out notifications
                    _projectTree.jstree("deselect_all");
                    _projectTree.jstree("select_node", $(this), false);
                    return true;
                }
                return false;
            });
        } else {
            _projectTree.jstree("deselect_all");
        }
    });
    
    /**
     * Unique PreferencesManager clientID
     */
    var PREFERENCES_CLIENT_ID = "com.adobe.brackets.ProjectManager";

    /**
     * Returns the root folder of the currently loaded project, or null if no project is open (during
     * startup, or running outside of app shell).
     * @return {DirectoryEntry}
     */
    function getProjectRoot() {
        return _projectRoot;
    }
    
    /**
     * Returns true if absPath lies within the project, false otherwise.
     * FIXME (issue #263): Does not support paths containing ".."
     */
    function isWithinProject(absPath) {
        return (absPath.indexOf(_projectRoot.fullPath) === 0);
    }
    /**
     * If absPath lies within the project, returns a project-relative path. Else returns absPath
     * unmodified.
     * FIXME (issue #263): Does not support paths containing ".."
     */
    function makeProjectRelativeIfPossible(absPath) {
        if (isWithinProject(absPath)) {
            return absPath.slice(_projectRoot.fullPath.length);
        }
        return absPath;
    }

    /**
     * @private
     * Preferences callback. Saves current project path.
     */
    function _savePreferences(storage) {
        // save the current project
        storage.projectPath = _projectRoot.fullPath;

        // save jstree state
        var openNodes = [],
            projectPathLength = _projectRoot.fullPath.length,
            entry,
            fullPath,
            shortPath,
            depth;

        // Query open nodes by class selector
        $(".jstree-open").each(function (index) {
            entry = $(this).data("entry");

            if (entry.fullPath) {
                fullPath = entry.fullPath;

                // Truncate project path prefix, remove the trailing slash
                shortPath = fullPath.slice(projectPathLength, -1);

                // Determine depth of the node by counting path separators.
                // Children at the root have depth of zero
                depth = shortPath.split("/").length - 1;

                // Map tree depth to list of open nodes
                if (openNodes[depth] === undefined) {
                    openNodes[depth] = [];
                }

                openNodes[depth].push(fullPath);
            }
        });

        // Store the open nodes by their full path and persist to storage
        storage.projectTreeState = openNodes;
    }


    /**
     * @private
     * Given an input to jsTree's json_data.data setting, display the data in the file tree UI
     * (replacing any existing file tree that was previously displayed). This input could be
     * raw JSON data, or it could be a dataprovider function. See jsTree docs for details:
     * http://www.jstree.com/documentation/json_data
     */
    function _renderTree(treeDataProvider) {
        var projectTreeContainer = $("#project-files-container"),
            result = new $.Deferred();

        // Instantiate tree widget
        // (jsTree is smart enough to replace the old tree if there's already one there)
        _projectTree = projectTreeContainer
            .jstree(
                {
                    plugins : ["ui", "themes", "json_data", "crrm", "sort"],
                    json_data : { data: treeDataProvider, correct_state: false },
                    core : { animation: 0 },
                    themes : { theme: "brackets", url: "styles/jsTreeTheme.css", dots: false, icons: false },
                        //(note: our actual jsTree theme CSS lives in brackets.less; we specify an empty .css
                        // file because jsTree insists on loading one itself)
                    strings : { loading : "Loading ...", new_node : "New node" },
                    sort :  function (a, b) {
                        if (brackets.platform === "win") {
                            // Windows: prepend folder names with a '0' and file names with a '1' so folders are listed first
                            var a1 = ($(a).hasClass("jstree-leaf") ? "1" : "0") + this.get_text(a).toLowerCase(),
                                b1 = ($(b).hasClass("jstree-leaf") ? "1" : "0") + this.get_text(b).toLowerCase();
                            return (a1 > b1) ? 1 : -1;
                        } else {
                            return this.get_text(a).toLowerCase() > this.get_text(b).toLowerCase() ? 1 : -1;
                        }
                    }
                }
            )
            .bind(
                "select_node.jstree",
                function (event, data) {
                    var entry = data.rslt.obj.data("entry");
                    if (entry.isFile) {
                        FileViewController.openAndSelectDocument(entry.fullPath, "ProjectManager");
                    }
                }
            )
            .bind(
                "reopen.jstree",
                function (event, data) {
                    // This handler fires for the initial load and subsequent
                    // reload_nodes events. For each depth level of the tree, we open
                    // the saved nodes by a fullPath lookup.
                    if (_projectInitialLoad.previous.length > 0) {
                        // load previously open nodes by increasing depth
                        var toOpenPaths = _projectInitialLoad.previous.shift(),
                            toOpenIds   = [],
                            node        = null;
        
                        // use path to lookup ID
                        $.each(toOpenPaths, function (index, value) {
                            node = _projectInitialLoad.fullPathToIdMap[value];
                            
                            if (node) {
                                toOpenIds.push(node);
                            }
                        });
        
                        // specify nodes to open and load
                        data.inst.data.core.to_open = toOpenIds;
                        _projectTree.jstree("reload_nodes", false);
                    }
                    if (_projectInitialLoad.previous.length === 0) {
                        // resolve after all paths are opened
                        result.resolve();
                    }
                }
            );

        // jstree has a default event handler for dblclick that attempts to clear the
        // global window selection (presumably because it doesn't want text within the tree
        // to be selected). This ends up messing up CodeMirror, and we don't need this anyway
        // since we've turned off user selection of UI text globally. So we just unbind it,
        // and add our own double-click handler here.
        // Filed this bug against jstree at https://github.com/vakata/jstree/issues/163
        _projectTree.bind("init.jstree", function () {
            _projectTree
                .unbind("dblclick.jstree")
                .bind("dblclick.jstree", function (event) {
                    var entry = $(event.target).closest("li").data("entry");
                    if (entry && entry.isFile) {
                        FileViewController.addToWorkingSetAndSelect(entry.fullPath);
                    }
                });
        });
        
        result.always(function () {
            ViewUtils.updateChildrenToParentScrollwidth($("#project-files-container"));
        });
        
        return result;
    }
    
    /** @param {Entry} entry File or directory to filter */
    function _shouldShowInTree(entry) {
        if (entry.name[0] === ".") {       // "." prefix is always hidden on Mac
            return false;
        }
        
        if (entry.name === "Thumbs.db") {  // "Thumbs.db" hidden file auto-generated by Win
            return false;
        }
        
        return true;
    }

    /**
     * @private
     * Given an array of NativeFileSystem entries, returns a JSON array representing them in the format
     * required by jsTree. Saves the corresponding Entry object as metadata (which jsTree will store in
     * the DOM via $.data()).
     *
     * Does NOT recursively traverse the file system: folders are marked as expandable but are given no
     * children initially.
     *
     * @param {Array.<Entry>} entries  Array of NativeFileSystem entry objects.
     * @return {Array} jsTree node data: array of JSON objects
     */
    function _convertEntriesToJSON(entries) {
        var jsonEntryList = [],
            entry,
            entryI;

        for (entryI = 0; entryI < entries.length; entryI++) {
            entry = entries[entryI];
            
            if (_shouldShowInTree(entry)) {
                var jsonEntry = {
                    data: entry.name,
                    attr: { id: "node" + _projectInitialLoad.id++ },
                    metadata: { entry: entry }
                };
                if (entry.isDirectory) {
                    jsonEntry.children = [];
                    jsonEntry.state = "closed";
                }
    
                // For more info on jsTree's JSON format see: http://www.jstree.com/documentation/json_data
                jsonEntryList.push(jsonEntry);
    
                // Map path to ID to initialize loaded and opened states
                _projectInitialLoad.fullPathToIdMap[entry.fullPath] = jsonEntry.attr.id;
            }
        }
        return jsonEntryList;
    }

    /**
     * @private
     * Called by jsTree when the user has expanded a node that has never been expanded before. We call
     * jsTree back asynchronously with the node's immediate children data once the subfolder is done
     * being fetched.
     *
     * @param {jQueryObject} treeNode  jQ object for the DOM node being expanded
     * @param {function(Array)} jsTreeCallback  jsTree callback to provide children to
     */
    function _treeDataProvider(treeNode, jsTreeCallback) {
        var dirEntry, isProjectRoot = false;

        if (treeNode === -1) {
            // Special case: root of tree
            dirEntry = _projectRoot;
            isProjectRoot = true;
        } else {
            // All other nodes: the DirectoryEntry is saved as jQ data in the tree (by _convertEntriesToJSON())
            dirEntry = treeNode.data("entry");
        }

        // Fetch dirEntry's contents
        dirEntry.createReader().readEntries(
            function (entries) {
                var subtreeJSON = _convertEntriesToJSON(entries),
                    wasNodeOpen = false,
                    emptyDirectory = (subtreeJSON.length === 0);
                
                if (emptyDirectory) {
                    if (!isProjectRoot) {
                        wasNodeOpen = treeNode.hasClass("jstree-open");
                    } else {
                        // project root is a special case, add a placeholder
                        subtreeJSON.push({});
                    }
                }
                
                jsTreeCallback(subtreeJSON);
                
                if (!isProjectRoot && emptyDirectory) {
                    // If the directory is empty, force it to appear as an open or closed node.
                    // This is a workaround for issue #149 where jstree would show this node as a leaf.
                    var classToAdd = (wasNodeOpen) ? "jstree-closed" : "jstree-open";
                    
                    treeNode.removeClass("jstree-leaf jstree-closed jstree-open")
                            .addClass(classToAdd);
                }
                
                ViewUtils.updateChildrenToParentScrollwidth($("#project-files-container"));
            },
            function (error) {
                Dialogs.showModalDialog(
                    Dialogs.DIALOG_ID_ERROR,
                    Strings.ERROR_LOADING_PROJECT,
                    Strings.format(Strings.READ_DIRECTORY_ENTRIES_ERROR, dirEntry.fullPath, error.code)
                );
            }
        );

    }
    
    /** Returns the full path to the default project folder. The path is currently the brackets src folder.
     * TODO: (issue #267): Brackets does not yet support operating when there is no project folder. This code will likely
     * not be needed when this support is added.
     * @private
     * @return {!string} fullPath reference
     */
    function _getDefaultProjectPath() {
        var loadedPath = window.location.pathname;
        var bracketsSrc = loadedPath.substr(0, loadedPath.lastIndexOf("/"));
        
        bracketsSrc = FileUtils.convertToNativePath(bracketsSrc);
<<<<<<< HEAD
        
=======

>>>>>>> 8f113ff7
        return bracketsSrc;
    }
    
    /**
     * Loads the given folder as a project. Normally, you would call openProject() instead to let the
     * user choose a folder.
     *
     * @param {string} rootPath  Absolute path to the root folder of the project. 
     *  If rootPath is undefined or null, the last open project will be restored.
     * @return {Deferred} A $.Deferred() object that will be resolved when the
     *  project is loaded and tree is rendered, or rejected if the project path
     *  fails to load.
     */
    function loadProject(rootPath) {
        // reset tree node id's
        _projectInitialLoad.id = 0;

        var prefs = PreferencesManager.getPreferences(PREFERENCES_CLIENT_ID),
            result = new $.Deferred(),
            resultRenderTree,
            isFirstProjectOpen = false;

        if (rootPath === null || rootPath === undefined) {
            // Load the last known project into the tree
            rootPath = prefs.projectPath;
            isFirstProjectOpen = true;

            _projectInitialLoad.previous = prefs.projectTreeState;

            if (brackets.inBrowser) {
                // In browser: dummy folder tree (hardcoded in ProjectManager)
                rootPath = "DummyProject";
                $("#project-title").html(rootPath);
            }
        }
        
        PerfUtils.markStart("Load Project: " + rootPath);

        // Populate file tree as long as we aren't running in the browser
        if (!brackets.inBrowser) {
            // Point at a real folder structure on local disk
            NativeFileSystem.requestNativeFileSystem(rootPath,
                function (rootEntry) {
                    var projectRootChanged = (!_projectRoot || !rootEntry)
                        || _projectRoot.fullPath !== rootEntry.fullPath;

                    // Success!
                    _projectRoot = rootEntry;

                    // Set title
                    $("#project-title").html(_projectRoot.name);

                    // The tree will invoke our "data provider" function to populate the top-level items, then
                    // go idle until a node is expanded - at which time it'll call us again to fetch the node's
                    // immediate children, and so on.
                    resultRenderTree = _renderTree(_treeDataProvider);

                    resultRenderTree.done(function () {
                        result.resolve();

                        if (isFirstProjectOpen) {
                            $(exports).triggerHandler("initializeComplete", _projectRoot);
                        }

                        if (projectRootChanged) {
                            $(exports).triggerHandler("projectRootChanged", _projectRoot);
                        }
                    });
                    resultRenderTree.fail(function () {
                        result.reject();
                    });
                    resultRenderTree.always(function () {
                        PerfUtils.addMeasurement("Load Project: " + rootPath);
                    });
                },
                function (error) {
                    Dialogs.showModalDialog(
                        Dialogs.DIALOG_ID_ERROR,
                        Strings.ERROR_LOADING_PROJECT,
                        Strings.format(
                            Strings.REQUEST_NATIVE_FILE_SYSTEM_ERROR,
                            rootPath,
                            error.code,
                            function () {
                                result.reject();
                            }
                        )
                    ).done(function () {
                        // The project folder stored in preference doesn't exist, so load the default 
                        // project directory.
                        // TODO (issue #267): When Brackets supports having no project directory
                        // defined this code will need to change
                        return loadProject(_getDefaultProjectPath());
                    });
                }
                );
        }

        return result;
    }

    /**
     * Displays a browser dialog where the user can choose a folder to load.
     * (If the user cancels the dialog, nothing more happens).
     */
    function openProject() {
        // Confirm any unsaved changes first. We run the command in "prompt-only" mode, meaning it won't
        // actually close any documents even on success; we'll do that manually after the user also oks
        //the folder-browse dialog.
        CommandManager.execute(Commands.FILE_CLOSE_ALL, { promptOnly: true })
            .done(function () {
                // Pop up a folder browse dialog
                NativeFileSystem.showOpenDialog(false, true, "Choose a folder", _projectRoot.fullPath, null,
                    function (files) {
                        // If length == 0, user canceled the dialog; length should never be > 1
                        if (files.length > 0) {
                            // Actually close all the old files now that we know for sure we're proceeding
                            DocumentManager.closeAll();
                            
                            // Load the new project into the folder tree
                            loadProject(files[0]);
                        }
                    },
                    function (error) {
                        Dialogs.showModalDialog(
                            Dialogs.DIALOG_ID_ERROR,
                            Strings.ERROR_LOADING_PROJECT,
                            Strings.format(Strings.OPEN_DIALOG_ERROR, error.code)
                        );
                    }
                    );
            });
        // if fail, don't open new project: user canceled (or we failed to save its unsaved changes)
    }

    /**
     * Returns the FileEntry or DirectoryEntry corresponding to the selected item, or null
     * if no item is selected.
     *
     * @return {?Entry}
     */
    function getSelectedItem() {
        var selected = _projectTree.jstree("get_selected");
        if (selected) {
            return selected.data("entry");
        }
        return null;
    }

    /**
     * Create a new item in the project tree.
     *
     * @param baseDir {string} Full path of the directory where the item should go
     * @param initialName {string} Initial name for the item
     * @param skipRename {boolean} If true, don't allow the user to rename the item
     * @return {Deferred} A $.Deferred() object that will be resolved with the FileEntry
     *  of the created object, or rejected if the user cancelled or entered an illegal
     *  filename.
     */
    function createNewItem(baseDir, initialName, skipRename) {
        var node                = null,
            selection           = _projectTree.jstree("get_selected"),
            selectionEntry      = null,
            position            = "inside",
            escapeKeyPressed    = false,
            result              = new $.Deferred(),
            wasNodeOpen         = true;

        // get the FileEntry or DirectoryEntry
        if (selection) {
            selectionEntry = selection.data("entry");
        }

        // move selection to parent DirectoryEntry
        if (selectionEntry) {
            if (selectionEntry.isFile) {
                position = "after";
                
                var parent = $.jstree._reference(_projectTree)._get_parent(selection);
                
                if (typeof (parent.data) === "function") {
                    // get Entry from tree node
                    // note that the jstree root will return undefined
                    selectionEntry = parent.data("entry");
                } else {
                    // reset here. will be replaced with project root.
                    selectionEntry = null;
                }
            } else if (selectionEntry.isDirectory) {
                wasNodeOpen = selection.hasClass("jstree-open");
            }
        }

        // use the project root DirectoryEntry
        if (!selectionEntry) {
            selectionEntry = getProjectRoot();
        }

        _projectTree.on("create.jstree", function (event, data) {
            $(event.target).off("create.jstree");

            function errorCleanup() {
                // TODO (issue #115): If an error occurred, we should allow the user to fix the filename.
                // For now we just remove the node so you have to start again.
                var parent = data.inst._get_parent(data.rslt.obj);
                
                _projectTree.jstree("remove", data.rslt.obj);
                
                // Restore tree node state and styling when errors occur.
                // parent returns -1 when at the root
                if (parent && (parent !== -1)) {
                    var methodName = (wasNodeOpen) ? "open_node" : "close_node";
                    var classToAdd = (wasNodeOpen) ? "jstree-open" : "jstree-closed";
                    
                    // This is a workaround for issue #149 where jstree would show this node as a leaf.
                    _projectTree.jstree(methodName, parent);
                    parent.removeClass("jstree-leaf jstree-closed jstree-open")
                          .addClass(classToAdd);
                }
                
                result.reject();
            }

            if (!escapeKeyPressed) {
                // Validate file name
                // TODO (issue #270): There are some filenames like COM1, LPT3, etc. that are not valid on Windows.
                // We may want to add checks for those here.
                // See http://msdn.microsoft.com/en-us/library/windows/desktop/aa365247(v=vs.85).aspx
                if (data.rslt.name.search(/[\/?*:;\{\}<>\\|]+/) !== -1) {
                    Dialogs.showModalDialog(
                        Dialogs.DIALOG_ID_ERROR,
                        Strings.INVALID_FILENAME_TITLE,
                        Strings.INVALID_FILENAME_MESSAGE
                    );

                    errorCleanup();
                    return;
                }

                // Use getFile() to create the new file
                selectionEntry.getFile(
                    data.rslt.name,
                    {create: true, exclusive: true},
                    function (entry) {
                        data.rslt.obj.data("entry", entry);
                        _projectTree.jstree("select_node", data.rslt.obj, true);
                        result.resolve(entry);
                    },
                    function (error) {
                        if ((error.code === FileError.PATH_EXISTS_ERR)
                                || (error.code === FileError.TYPE_MISMATCH_ERR)) {
                            Dialogs.showModalDialog(
                                Dialogs.DIALOG_ID_ERROR,
                                Strings.INVALID_FILENAME_TITLE,
                                Strings.format(Strings.FILE_ALREADY_EXISTS, data.rslt.name)
                            );
                        } else {
                            var errString = error.code === FileError.NO_MODIFICATION_ALLOWED_ERR ?
                                             Strings.NO_MODIFICATION_ALLOWED_ERR :
                                             Strings.format(String.GENERIC_ERROR, error.code);
                            var errMsg = Strings.format(Strings.ERROR_CREATING_FILE, data.rslt.name, errString);
                          
                            Dialogs.showModalDialog(
                                Dialogs.DIALOG_ID_ERROR,
                                Strings.ERROR_CREATING_FILE_TITLE,
                                errMsg
                            );
                        }

                        errorCleanup();
                    }
                );
            } else { //escapeKeyPressed
                errorCleanup();
            }
        });
        
        // TODO (issue #115): Need API to get tree node for baseDir.
        // In the meantime, pass null for node so new item is placed
        // relative to the selection
        node = selection;
        
        // Open the node before creating the new child
        _projectTree.jstree("open_node", node);

        // Create the node and open the editor
        _projectTree.jstree("create", node, position, {data: initialName}, null, skipRename);

        var renameInput = _projectTree.find(".jstree-rename-input");

        renameInput.on("keydown", function (event) {
            // Listen for escape key on keydown, so we can remove the node in the create.jstree handler above
            if (event.keyCode === 27) {
                escapeKeyPressed = true;
            }
        });

        // TODO (issue #277): Figure out better way to style this input. All styles are inlined by jsTree...
        renameInput.css({ left: "17px", height: "24px"})
            .parent().css({ height: "26px"});

        return result;
    }

    // Define public API
    exports.getProjectRoot  = getProjectRoot;
    exports.isWithinProject = isWithinProject;
    exports.makeProjectRelativeIfPossible = makeProjectRelativeIfPossible;
    exports.openProject     = openProject;
    exports.loadProject     = loadProject;
    exports.getSelectedItem = getSelectedItem;
    exports.createNewItem   = createNewItem;

    // Initialize now
    (function () {
        
        
        var defaults = {
            projectPath:      _getDefaultProjectPath(), /* initialze to brackets source */
            projectTreeState: ""
        };
        PreferencesManager.addPreferencesClient(PREFERENCES_CLIENT_ID, _savePreferences, this, defaults);
    }());
});<|MERGE_RESOLUTION|>--- conflicted
+++ resolved
@@ -35,10 +35,7 @@
         Strings             = require("strings"),
         FileViewController  = require("FileViewController"),
         PerfUtils           = require("PerfUtils"),
-<<<<<<< HEAD
-=======
         ViewUtils           = require("ViewUtils"),
->>>>>>> 8f113ff7
         FileUtils           = require("FileUtils");
     
     /**
@@ -388,11 +385,7 @@
         var bracketsSrc = loadedPath.substr(0, loadedPath.lastIndexOf("/"));
         
         bracketsSrc = FileUtils.convertToNativePath(bracketsSrc);
-<<<<<<< HEAD
-        
-=======
-
->>>>>>> 8f113ff7
+
         return bracketsSrc;
     }
     
