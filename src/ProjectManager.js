/*
 * Copyright 2011 Adobe Systems Incorporated. All Rights Reserved.
 */
define(function(require, exports, module) {
    // Load dependent non-module scripts
    require("thirdparty/jstree_pre1.0_fix_1/jquery.jstree");

    // Load dependent modules
    var NativeFileSystem    = require("NativeFileSystem").NativeFileSystem
    ,   CommandManager      = require("CommandManager")
    ,   Commands            = require("Commands")
    ,   Strings             = require("strings")
    ;
    
    /**
     * Returns the root folder of the currently loaded project, or null if no project is open (during
     * startup, or running outside of app shell).
     * @return {DirectoryEntry}
     */
    function getProjectRoot() {
        return _projectRoot;
    }
    /**
     * @private
     * @see getProjectRoot()
     */
    var _projectRoot = null;

    /**
     * @private
     * Reference to the tree control
     */
    var _projectTree = null;

    /**
     * Displays a browser dialog where the user can choose a folder to load.
     * (If the user cancels the dialog, nothing more happens).
     */
    function openProject() {
        if (!brackets.inBrowser) {
            // Pop up a folder browse dialog
            NativeFileSystem.showOpenDialog(false, true, "Choose a folder", null, null,
                function(files) {
                    // If length == 0, user canceled the dialog; length should never be > 1
                    if (files.length > 0)
                        loadProject( files[0] );
                },
                function(error) {
                    brackets.showModalDialog(
                          brackets.DIALOG_ID_ERROR
                        , Strings.ERROR_LOADING_PROJECT
                        , Strings.format(Strings.OPEN_DIALOG_ERROR, error.code)
                    );
                }
            );
        }
    }

    /**
     * Loads the given folder as a project. Normally, you would call openProject() instead to let the
     * user choose a folder.
     *
     * @param {string} rootPath  Absolute path to the root folder of the project.
     */
     function loadProject(rootPath) {
        // Set title
        var projectName = rootPath.substring(rootPath.lastIndexOf("/") + 1);
        $("#project-title").html(projectName);

        // Populate file tree
        if (brackets.inBrowser) {
            // Hardcoded dummy data for local testing, in jsTree JSON format
            // (we leave _projectRoot null)
            var subfolderInner = { data:"Folder_inner", children:[
                { data: "subsubfile_1" }, { data: "subsubfile_2" }
            ] };
            var treeJSONData = [
                { data: "Dummy tree content:" },
                { data:"Folder_1", children:[
                    { data: "subfile_1" }, { data: "subfile_2" }, { data: "subfile_3" }
                ] },
                { data:"Folder_2", children:[
                    { data: "subfile_4" }, subfolderInner, { data: "subfile_5" }
                ] },
                { data: "file_1" },
                { data: "file_2" }
            ];

            // Show file list in UI synchronously
            _renderTree(treeJSONData);

        } else {
            // Point at a real folder structure on local disk
            NativeFileSystem.requestNativeFileSystem(rootPath,
                function(rootEntry) {
                    // Success!
                    _projectRoot = rootEntry;

                    // The tree will invoke our "data provider" function to populate the top-level items, then
                    // go idle until a node is expanded - at which time it'll call us again to fetch the node's
                    // immediate children, and so on.
                    _renderTree(_treeDataProvider);
                },
                function(error) {
                    brackets.showModalDialog(
                          brackets.DIALOG_ID_ERROR
                        , Strings.ERROR_LOADING_PROJECT
                        , Strings.format(Strings.REQUEST_NATIVE_FILE_SYSTEM_ERROR, rootPath, error.code)
                    );
                }
            );

<<<<<<< HEAD
// Plug
ProjectManager._save = function( storage ) {
    storage.projectPath = ProjectManager._projectRoot.fullPath;
};

/**
 * Preferences initializer
 */
ProjectManager.getDefaultPreferences = function() {
    var loadedPath = window.location.pathname;
    var bracketsSrc = loadedPath.substr(0, loadedPath.lastIndexOf("/"));
    var defaults =
        { projectPath: bracketsSrc /* initialze to brackets source */
        };

    return defaults;
}

/**
 * Plugin identifier
 */
ProjectManager.getPluginId = function() {
    return "com.adobe.brackets.ProjectManager";
}

//var PersistenceManager = require("PersistenceManager"); // TODO (jasonsj)
PersistenceManager.addSaveParticipant(ProjectManager, ProjectManager._save);
=======
        }
    };

    /**
     * Returns the FileEntry corresponding to the selected item, or null
     * if no item is selected.
     *
     * @return {string}
     */
    function getSelectedItem() {
        var selected = _projectTree.jstree("get_selected");
        if (selected)
            return selected.data("entry");
        return null;
    };

    /**
     * Create a new item in the project tree.
     *
     * @param baseDir {string} Full path of the directory where the item should go
     * @param initialName {string} Initial name for the item
     * @param skipRename {boolean} If true, don't allow the user to rename the item
     * @return {Deferred} A $.Deferred() object that will be resolved with the FileEntry
     *  of the created object, or rejected if the user cancelled or entered an illegal
     *  filename.
     */
    function createNewItem(baseDir, initialName, skipRename) {
        // TODO: Need API to get tree node for baseDir.
        // In the meantime, pass null for node so new item is placed
        // relative to the selection
        var node = null,
            selection = _projectTree.jstree("get_selected"),
            selectionEntry = null,
            position = "inside",
            escapeKeyPressed = false,
            result = new $.Deferred();

        // get the FileEntry or DirectoryEntry
        if ( selection ) {
            selectionEntry = selection.data("entry")
        }
>>>>>>> 8e1d5325

        // move selection to parent DirectoryEntry
        if ( selectionEntry && selectionEntry.isFile ) {
            position = "after";

            // FIXME (jasonsj): get_parent returns the tree instead of the directory?
            /*
            selection = _projectTree.jstree("get_parent", selection);

            if ( typeof( selection.data ) == "function" ) {
                // get Entry from tree node
                // note that the jstree root will return undefined
                selectionEntry = selection.data("entry");
            }
<<<<<<< HEAD
        );
    }
}

/**
 * Loads the given folder as a project. Normally, you would call openProject() instead to let the
 * user choose a folder.
 *
 * @param {string} rootPath  Absolute path to the root folder of the project.
 */
ProjectManager.loadProject = function(rootPath) {
    if (rootPath === null || rootPath === undefined) {
        // Load the last known project into the tree
        var prefs = PersistenceManager.getPluginPreferences(ProjectManager);
        rootPath = prefs.projectPath;

        if (brackets.inBrowser) {
            // In browser: dummy folder tree (hardcoded in ProjectManager)
           rootPath = "DummyProject";
        }
    }

    // Set title
    var projectName = rootPath.substring(rootPath.lastIndexOf("/") + 1);
    $("#project-title").html(projectName);

    // Populate file tree
    if (brackets.inBrowser) {
        // Hardcoded dummy data for local testing, in jsTree JSON format
        // (we leave ProjectManager._projectRoot null)
        var subfolderInner = { data:"Folder_inner", children:[
            { data: "subsubfile_1" }, { data: "subsubfile_2" }
        ] };
        var treeJSONData = [
            { data: "Dummy tree content:" },
            { data:"Folder_1", children:[
                { data: "subfile_1" }, { data: "subfile_2" }, { data: "subfile_3" }
            ] },
            { data:"Folder_2", children:[
                { data: "subfile_4" }, subfolderInner, { data: "subfile_5" }
            ] },
            { data: "file_1" },
            { data: "file_2" }
        ];

        // Show file list in UI synchronously
        ProjectManager._renderTree(treeJSONData);

    } else {
        // Point at a real folder structure on local disk
        NativeFileSystem.requestNativeFileSystem(rootPath,
            function(rootEntry) {
                // Success!
                ProjectManager._projectRoot = rootEntry;

                // The tree will invoke our "data provider" function to populate the top-level items, then
                // go idle until a node is expanded - at which time it'll call us again to fetch the node's
                // immediate children, and so on.
                ProjectManager._renderTree(ProjectManager._treeDataProvider);
            },
            function(error) {
                brackets.showModalDialog(
                      brackets.DIALOG_ID_ERROR
                    , brackets.strings.ERROR_LOADING_PROJECT
                    , brackets.strings.format(brackets.strings.REQUEST_NATIVE_FILE_SYSTEM_ERROR, rootPath, error.code)
                );
=======
            else {
                // reset here. will be replaced with project root.
                selectionEntry = null;
>>>>>>> 8e1d5325
            }
            */
            // FIXME (jasonsj): hackish way to get parent directory
            var filePath = selectionEntry.fullPath;
            selectionEntry = new NativeFileSystem.DirectoryEntry(filePath.substring(0, filePath.lastIndexOf("/")));
        }

        // use the project root DirectoryEntry
        if ( !selectionEntry ) {
            selectionEntry = getProjectRoot();
        }

        _projectTree.on("create.jstree", function(event, data) {
            $(event.target).off("create.jstree");

            function errorCleanup() {
                // TODO: If an error occurred, we should allow the user to fix the filename.
                // For now we just remove the node so you have to start again.
                _projectTree.jstree("remove", data.rslt.obj);
                result.reject();
            }

            if (!escapeKeyPressed) {
                // Validate file name
                // TODO: There are some filenames like COM1, LPT3, etc. that are not valid on Windows.
                // We may want to add checks for those here.
                // See http://msdn.microsoft.com/en-us/library/windows/desktop/aa365247(v=vs.85).aspx
                if (data.rslt.name.search(/[/?*:;{}<>\\|]+/) !== -1) {
                    brackets.showModalDialog(
                            brackets.DIALOG_ID_ERROR
                        ,   Strings.INVALID_FILENAME_TITLE
                        ,   Strings.INVALID_FILENAME_MESSAGE);

                    errorCleanup();
                    return;
                }

                // Use getFile() to create the new file
                selectionEntry.getFile(data.rslt.name
                    , {create: true, exclusive: true}
                    , function( entry ) {
                        data.rslt.obj.data("entry", entry);
                        _projectTree.jstree("select_node", data.rslt.obj, true);
                        result.resolve(entry);
                    }
                    , function ( error ) {
                        if ( ( error.code === FileError.PATH_EXISTS_ERR )
                             || (error.code === FileError.TYPE_MISMATCH_ERR ) ) {
                            brackets.showModalDialog(
                                  brackets.DIALOG_ID_ERROR
                                , Strings.INVALID_FILENAME_TITLE
                                , Strings.format(
                                      Strings.FILE_ALREADY_EXISTS
                                    , data.rslt.name
                                )
                            );
                        }
                        // TODO (jasonsj): proper message for each error.code
                        /*
                        else if ( error.code == FileError ) {

                        }
                        */

                        errorCleanup();
                    }
                );
            }
            else { //escapeKeyPressed
                errorCleanup();
            }
        });

        // Create the node and open the editor
        _projectTree.jstree("create", node, position, {data: initialName}, null, skipRename);

        var renameInput = _projectTree.find(".jstree-rename-input");

        renameInput.on("keydown", function(event) {
            // Listen for escape key on keydown, so we can remove the node in the create.jstree handler above
            if (event.keyCode == 27) {
                escapeKeyPressed = true;
            }
        });

        // TODO: Figure out better way to style this input. All styles are inlined by jsTree...
        renameInput.css(
            { left: "17px"
            , height: "24px"
            }
        ).parent().css(
            { height: "26px"
            }
        );

        return result;
    }

    /**
     * @private
     * Called by jsTree when the user has expanded a node that has never been expanded before. We call
     * jsTree back asynchronously with the node's immediate children data once the subfolder is done
     * being fetched.
     *
     * @param {jQueryObject} treeNode  jQ object for the DOM node being expanded
     * @param {function(Array)} jsTreeCallback  jsTree callback to provide children to
     */
    function _treeDataProvider(treeNode, jsTreeCallback) {
        var dirEntry;

        if (treeNode == -1) {
            // Special case: root of tree
            dirEntry = _projectRoot;
        } else {
            // All other nodes: the DirectoryEntry is saved as jQ data in the tree (by _convertEntriesToJSON())
            dirEntry = treeNode.data("entry");
        }

        // Fetch dirEntry's contents
        dirEntry.createReader().readEntries(
            function(entries) {
                var subtreeJSON = _convertEntriesToJSON(entries);
                jsTreeCallback(subtreeJSON);
            },
            function(error) {
                brackets.showModalDialog(
                      brackets.DIALOG_ID_ERROR
                    , Strings.ERROR_LOADING_PROJECT
                    , Strings.format(Strings.READ_DIRECTORY_ENTRIES_ERROR, dirEntry.fullPath, error.code)
                );
            }
        );

    }

    /**
     * @private
     * Given an array of NativeFileSystem entries, returns a JSON array representing them in the format
     * required by jsTree. Saves the corresponding Entry object as metadata (which jsTree will store in
     * the DOM via $.data()).
     *
     * Does NOT recursively traverse the file system: folders are marked as expandable but are given no
     * children initially.
     *
     * @param {Array.<Entry>} entries  Array of NativeFileSystem entry objects.
     * @return {Array} jsTree node data: array of JSON objects
     */
    function _convertEntriesToJSON(entries) {
        var jsonEntryList = [];
        for (var entryI in entries) {
            var entry = entries[entryI];

            var jsonEntry = {
                data: entry.name,
                metadata: { entry: entry }
            };
            if (entry.isDirectory) {
                jsonEntry.children = [];
                jsonEntry.state = "closed";
            }
            // For more info on jsTree's JSON format see: http://www.jstree.com/documentation/json_data

            jsonEntryList.push(jsonEntry);
        }
        return jsonEntryList;
    }


    /**
     * @private
     * Given an input to jsTree's json_data.data setting, display the data in the file tree UI
     * (replacing any existing file tree that was previously displayed). This input could be
     * raw JSON data, or it could be a dataprovider function. See jsTree docs for details:
     * http://www.jstree.com/documentation/json_data
     */
    function _renderTree(treeDataProvider) {

        var projectTreeContainer = $("#project-files-container");

        // Instantiate tree widget
        // (jsTree is smart enough to replace the old tree if there's already one there)
        _projectTree = projectTreeContainer.jstree({
            plugins : ["ui", "themes", "json_data", "crrm"],
            json_data : { data:treeDataProvider, correct_state: false },
            core : { animation:0 },
            themes : { theme:"brackets", url:"styles/jsTreeTheme.css", dots:false, icons:false },
                //(note: our actual jsTree theme CSS lives in brackets.less; we specify an empty .css
                // file because jsTree insists on loading one itself)

            strings : { loading : "Loading ...", new_node : "New node" }    // TODO: localization
        })
        .bind("select_node.jstree", function(event, data) {
            var entry = data.rslt.obj.data("entry");
            if (entry.isFile)
                CommandManager.execute(Commands.FILE_OPEN, entry.fullPath);
        });
    };
    
    // Define public API
    exports.getProjectRoot  = getProjectRoot;
    exports.openProject     = openProject;
    exports.loadProject     = loadProject;
    exports.getSelectedItem = getSelectedItem;
    exports.createNewItem   = createNewItem;
});<|MERGE_RESOLUTION|>--- conflicted
+++ resolved
@@ -7,11 +7,12 @@
 
     // Load dependent modules
     var NativeFileSystem    = require("NativeFileSystem").NativeFileSystem
+    ,   PersistenceManager  = require("PersistenceManager")
     ,   CommandManager      = require("CommandManager")
     ,   Commands            = require("Commands")
     ,   Strings             = require("strings")
     ;
-    
+
     /**
      * Returns the root folder of the currently loaded project, or null if no project is open (during
      * startup, or running outside of app shell).
@@ -31,6 +32,30 @@
      * Reference to the tree control
      */
     var _projectTree = null;
+
+    function save( storage ) {
+        storage.projectPath = _projectRoot.fullPath;
+    };
+
+    /**
+     * Preferences initializer
+     */
+    function getDefaultPreferences() {
+        var loadedPath = window.location.pathname;
+        var bracketsSrc = loadedPath.substr(0, loadedPath.lastIndexOf("/"));
+        var defaults =
+            { projectPath: bracketsSrc /* initialze to brackets source */
+            };
+
+        return defaults;
+    }
+
+    /**
+     * Plugin identifier
+     */
+    function getPluginId() {
+        return "com.adobe.brackets.ProjectManager";
+    }
 
     /**
      * Displays a browser dialog where the user can choose a folder to load.
@@ -62,7 +87,18 @@
      *
      * @param {string} rootPath  Absolute path to the root folder of the project.
      */
-     function loadProject(rootPath) {
+    function loadProject(rootPath) {
+        if (rootPath === null || rootPath === undefined) {
+            // Load the last known project into the tree
+            var prefs = PersistenceManager.getPluginPreferences(this);
+            rootPath = prefs.projectPath;
+
+            if (brackets.inBrowser) {
+                // In browser: dummy folder tree (hardcoded in ProjectManager)
+               rootPath = "DummyProject";
+            }
+        }
+
         // Set title
         var projectName = rootPath.substring(rootPath.lastIndexOf("/") + 1);
         $("#project-title").html(projectName);
@@ -109,38 +145,8 @@
                     );
                 }
             );
-
-<<<<<<< HEAD
-// Plug
-ProjectManager._save = function( storage ) {
-    storage.projectPath = ProjectManager._projectRoot.fullPath;
-};
-
-/**
- * Preferences initializer
- */
-ProjectManager.getDefaultPreferences = function() {
-    var loadedPath = window.location.pathname;
-    var bracketsSrc = loadedPath.substr(0, loadedPath.lastIndexOf("/"));
-    var defaults =
-        { projectPath: bracketsSrc /* initialze to brackets source */
-        };
-
-    return defaults;
-}
-
-/**
- * Plugin identifier
- */
-ProjectManager.getPluginId = function() {
-    return "com.adobe.brackets.ProjectManager";
-}
-
-//var PersistenceManager = require("PersistenceManager"); // TODO (jasonsj)
-PersistenceManager.addSaveParticipant(ProjectManager, ProjectManager._save);
-=======
-        }
-    };
+        }
+    }
 
     /**
      * Returns the FileEntry corresponding to the selected item, or null
@@ -180,7 +186,6 @@
         if ( selection ) {
             selectionEntry = selection.data("entry")
         }
->>>>>>> 8e1d5325
 
         // move selection to parent DirectoryEntry
         if ( selectionEntry && selectionEntry.isFile ) {
@@ -195,78 +200,9 @@
                 // note that the jstree root will return undefined
                 selectionEntry = selection.data("entry");
             }
-<<<<<<< HEAD
-        );
-    }
-}
-
-/**
- * Loads the given folder as a project. Normally, you would call openProject() instead to let the
- * user choose a folder.
- *
- * @param {string} rootPath  Absolute path to the root folder of the project.
- */
-ProjectManager.loadProject = function(rootPath) {
-    if (rootPath === null || rootPath === undefined) {
-        // Load the last known project into the tree
-        var prefs = PersistenceManager.getPluginPreferences(ProjectManager);
-        rootPath = prefs.projectPath;
-
-        if (brackets.inBrowser) {
-            // In browser: dummy folder tree (hardcoded in ProjectManager)
-           rootPath = "DummyProject";
-        }
-    }
-
-    // Set title
-    var projectName = rootPath.substring(rootPath.lastIndexOf("/") + 1);
-    $("#project-title").html(projectName);
-
-    // Populate file tree
-    if (brackets.inBrowser) {
-        // Hardcoded dummy data for local testing, in jsTree JSON format
-        // (we leave ProjectManager._projectRoot null)
-        var subfolderInner = { data:"Folder_inner", children:[
-            { data: "subsubfile_1" }, { data: "subsubfile_2" }
-        ] };
-        var treeJSONData = [
-            { data: "Dummy tree content:" },
-            { data:"Folder_1", children:[
-                { data: "subfile_1" }, { data: "subfile_2" }, { data: "subfile_3" }
-            ] },
-            { data:"Folder_2", children:[
-                { data: "subfile_4" }, subfolderInner, { data: "subfile_5" }
-            ] },
-            { data: "file_1" },
-            { data: "file_2" }
-        ];
-
-        // Show file list in UI synchronously
-        ProjectManager._renderTree(treeJSONData);
-
-    } else {
-        // Point at a real folder structure on local disk
-        NativeFileSystem.requestNativeFileSystem(rootPath,
-            function(rootEntry) {
-                // Success!
-                ProjectManager._projectRoot = rootEntry;
-
-                // The tree will invoke our "data provider" function to populate the top-level items, then
-                // go idle until a node is expanded - at which time it'll call us again to fetch the node's
-                // immediate children, and so on.
-                ProjectManager._renderTree(ProjectManager._treeDataProvider);
-            },
-            function(error) {
-                brackets.showModalDialog(
-                      brackets.DIALOG_ID_ERROR
-                    , brackets.strings.ERROR_LOADING_PROJECT
-                    , brackets.strings.format(brackets.strings.REQUEST_NATIVE_FILE_SYSTEM_ERROR, rootPath, error.code)
-                );
-=======
             else {
                 // reset here. will be replaced with project root.
                 selectionEntry = null;
->>>>>>> 8e1d5325
             }
             */
             // FIXME (jasonsj): hackish way to get parent directory
@@ -464,11 +400,16 @@
                 CommandManager.execute(Commands.FILE_OPEN, entry.fullPath);
         });
     };
-    
+
     // Define public API
-    exports.getProjectRoot  = getProjectRoot;
-    exports.openProject     = openProject;
-    exports.loadProject     = loadProject;
-    exports.getSelectedItem = getSelectedItem;
-    exports.createNewItem   = createNewItem;
+    exports.getProjectRoot          = getProjectRoot;
+    exports.openProject             = openProject;
+    exports.loadProject             = loadProject;
+    exports.getSelectedItem         = getSelectedItem;
+    exports.createNewItem           = createNewItem
+    exports.getPluginId             = getPluginId
+    exports.getDefaultPreferences   = getDefaultPreferences;
+
+    // Register save callback
+    PersistenceManager.addSaveParticipant(this, save);
 });