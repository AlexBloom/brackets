--- conflicted
+++ resolved
@@ -40,187 +40,4 @@
         "de": true,
         "fr": true
     };
-<<<<<<< HEAD
-        
-    // General file io error strings
-    exports.GENERIC_ERROR                     = "(error {0})";
-    exports.NOT_FOUND_ERR                     = "The file could not be found.";
-    exports.NOT_READABLE_ERR                  = "The file could not be read.";
-    exports.NO_MODIFICATION_ALLOWED_ERR       = "The target directory cannot be modified.";
-    exports.NO_MODIFICATION_ALLOWED_ERR_FILE  = "The permissions do not allow you to make modifications.";
-
-    // Project error strings
-    exports.ERROR_LOADING_PROJECT             = "Error loading project";
-    exports.OPEN_DIALOG_ERROR                 = "An error occurred when showing the open file dialog. (error {0})";
-    exports.REQUEST_NATIVE_FILE_SYSTEM_ERROR  = "An error occurred when trying to load the directory <span class='dialog-filename'>{0}</span>. (error {1})";
-    exports.READ_DIRECTORY_ENTRIES_ERROR      = "An error occurred when reading the contents of the directory <span class='dialog-filename'>{0}</span>. (error {1})";
-
-    // File open/save error string
-    exports.ERROR_OPENING_FILE_TITLE          = "Error opening file";
-    exports.ERROR_OPENING_FILE                = "An error occurred when trying to open the file <span class='dialog-filename'>{0}</span>. {1}";
-    exports.ERROR_RELOADING_FILE_TITLE        = "Error reloading changes from disk";
-    exports.ERROR_RELOADING_FILE              = "An error occurred when trying to reload the file <span class='dialog-filename'>{0}</span>. {1}";
-    exports.ERROR_SAVING_FILE_TITLE           = "Error saving file";
-    exports.ERROR_SAVING_FILE                 = "An error occurred when trying to save the file <span class='dialog-filename'>{0}</span>. {1}";
-    exports.INVALID_FILENAME_TITLE            = "Invalid file name";
-    exports.INVALID_FILENAME_MESSAGE          = "Filenames cannot contain the following characters: /?*:;{}<>\\|";
-    exports.FILE_ALREADY_EXISTS               = "The file <span class='dialog-filename'>{0}</span> already exists.";
-    exports.ERROR_CREATING_FILE_TITLE         = "Error creating file";
-    exports.ERROR_CREATING_FILE               = "An error occurred when trying to create the file <span class='dialog-filename'>{0}</span>. {1}";
-
-    // Application error strings
-    exports.ERROR_BRACKETS_IN_BROWSER_TITLE   = "Oops! Brackets doesn't run in browsers yet.";
-    exports.ERROR_BRACKETS_IN_BROWSER         = "Brackets is built in HTML, but right now it runs as a desktop app so you can use it to edit local files. Please use the application shell in the <b>github.com/adobe/brackets-app</b> repo to run Brackets.";
-
-    // FileIndexManager error string
-    exports.ERROR_MAX_FILES_TITLE             = "Error Indexing Files";
-    exports.ERROR_MAX_FILES                   = "The maximum number of files have been indexed. Actions that look up files in the index may function incorrectly.";
-    
-    // CSSManager error strings
-    exports.ERROR_PARSE_TITLE                 = "Error parsing CSS file(s):";
-
-    // Live Development error strings
-    exports.ERROR_LAUNCHING_BROWSER_TITLE     = "Error launching browser";
-    exports.ERROR_CANT_FIND_CHROME            = "The Google Chrome browser could not be found. Please make sure it is installed.";
-    exports.ERROR_LAUNCHING_BROWSER           = "An error occurred when launching the browser. (error {0})";
-    
-    exports.LIVE_DEVELOPMENT_ERROR_TITLE      = "Live Development Error";
-    exports.LIVE_DEVELOPMENT_ERROR_MESSAGE    = "A live development connection to Chrome could not be established. "
-                                                + "For live development to work, Chrome needs to be started with remote debugging enabled."
-                                                + "<br /><br />Would you like to relaunch Chrome and enable remote debugging?";
-    exports.LIVE_DEV_NEED_HTML_MESSAGE        = "Open an HTML file in order to launch live preview.";
-    
-    exports.LIVE_DEV_STATUS_TIP_NOT_CONNECTED = "Live File Preview";
-    exports.LIVE_DEV_STATUS_TIP_PROGRESS1     = "Live File Preview: Connecting...";
-    exports.LIVE_DEV_STATUS_TIP_PROGRESS2     = "Live File Preview: Initializing...";
-    exports.LIVE_DEV_STATUS_TIP_CONNECTED     = "Disconnect Live File Preview";
-    
-    exports.SAVE_CLOSE_TITLE                  = "Save Changes";
-    exports.SAVE_CLOSE_MESSAGE                = "Do you want to save the changes you made in the document <span class='dialog-filename'>{0}</span>?";
-    exports.SAVE_CLOSE_MULTI_MESSAGE          = "Do you want to save your changes to the following files?";
-    exports.EXT_MODIFIED_TITLE                = "External Changes";
-    exports.EXT_MODIFIED_MESSAGE              = "<span class='dialog-filename'>{0}</span> has been modified on disk, but also has unsaved changes in Brackets."
-                                                + "<br /><br />"
-                                                + "Which version do you want to keep?";
-    exports.EXT_DELETED_MESSAGE               = "<span class='dialog-filename'>{0}</span> has been deleted on disk, but has unsaved changes in Brackets."
-                                                + "<br /><br />"
-                                                + "Do you want to keep your changes?";
-
-    // Find, Replace, Find in Files
-    exports.SEARCH_REGEXP_INFO                = "Use /re/ syntax for regexp search";
-    exports.WITH                              = "With";
-    exports.SEARCHING                         = "Searching";
-    exports.BUTTON_YES                        = "Yes";
-    exports.BUTTON_NO                         = "No";
-    exports.BUTTON_STOP                       = "Stop";
-
-    exports.OPEN_FILE                         = "Open File";
-    
-    exports.RELEASE_NOTES                     = "Release Notes";
-    exports.NO_UPDATE_TITLE                   = "You're up to date!";
-    exports.NO_UPDATE_MESSAGE                 = "You are running the latest version of Brackets.";
-
-    // Switch language
-    exports.LANGUAGE_TITLE                    = "Switch Language";
-    exports.LANGUAGE_MESSAGE                  = "Please select the desired language from the list below:";
-    exports.LANGUAGE_SUBMIT                   = "Reload Brackets";
-    exports.LANGUAGE_CANCEL                   = "Cancel";
-
-    /**
-     * Command Name Constants
-     */
-
-    // File menu commands
-    exports.FILE_MENU                           = "File";
-    exports.CMD_FILE_NEW                        = "New";
-    exports.CMD_FILE_OPEN                       = "Open\u2026";
-    exports.CMD_ADD_TO_WORKING_SET              = "Add To Working Set";
-    exports.CMD_OPEN_FOLDER                     = "Open Folder\u2026";
-    exports.CMD_FILE_CLOSE                      = "Close";
-    exports.CMD_FILE_CLOSE_ALL                  = "Close All";
-    exports.CMD_FILE_SAVE                       = "Save";
-    exports.CMD_FILE_SAVE_ALL                   = "Save All";
-    exports.CMD_LIVE_FILE_PREVIEW               = "Live File Preview";
-    exports.CMD_QUIT                            = "Quit";
-
-    // Edit menu commands
-    exports.EDIT_MENU                           = "Edit";
-    exports.CMD_SELECT_ALL                      = "Select All";
-    exports.CMD_FIND                            = "Find";
-    exports.CMD_FIND_IN_FILES                   = "Find in Files";
-    exports.CMD_FIND_NEXT                       = "Find Next";
-    exports.CMD_FIND_PREVIOUS                   = "Find Previous";
-    exports.CMD_REPLACE                         = "Replace";
-    exports.CMD_INDENT                          = "Indent";
-    exports.CMD_UNINDENT                        = "Unindent";
-    exports.CMD_DUPLICATE                       = "Duplicate";
-    exports.CMD_COMMENT                         = "Comment/Uncomment Lines";
-    exports.CMD_LINE_UP                         = "Move Line(s) Up";
-    exports.CMD_LINE_DOWN                       = "Move Line(s) Down";
-     
-    // View menu commands
-    exports.VIEW_MENU                           = "View";
-    exports.CMD_HIDE_SIDEBAR                    = "Hide Sidebar";
-    exports.CMD_SHOW_SIDEBAR                    = "Show Sidebar";
-    exports.CMD_INCREASE_FONT_SIZE              = "Increase Font Size";
-    exports.CMD_DECREASE_FONT_SIZE              = "Decrease Font Size";
-    exports.CMD_RESTORE_FONT_SIZE               = "Restore Font Size";
-
-    // Navigate menu Commands
-    exports.NAVIGATE_MENU                       = "Navigate";
-    exports.CMD_QUICK_OPEN                      = "Quick Open";
-    exports.CMD_GOTO_LINE                       = "Go to Line";
-    exports.CMD_GOTO_DEFINITION                 = "Go to Definition";
-    exports.CMD_TOGGLE_QUICK_EDIT               = "Quick Edit";
-    exports.CMD_QUICK_EDIT_PREV_MATCH           = "Previous Match";
-    exports.CMD_QUICK_EDIT_NEXT_MATCH           = "Next Match";
-    exports.CMD_NEXT_DOC                        = "Next Document";
-    exports.CMD_PREV_DOC                        = "Previous Document";
-    
-    // Debug menu commands
-    exports.DEBUG_MENU                          = "Debug";
-    exports.CMD_REFRESH_WINDOW                  = "Reload Brackets";
-    exports.CMD_SHOW_DEV_TOOLS                  = "Show Developer Tools";
-    exports.CMD_RUN_UNIT_TESTS                  = "Run Tests";
-    exports.CMD_JSLINT                          = "Enable JSLint";
-    exports.CMD_SHOW_PERF_DATA                  = "Show Performance Data";
-    exports.CMD_NEW_BRACKETS_WINDOW             = "New Brackets Window";
-    exports.CMD_USE_TAB_CHARS                   = "Use Tab Characters";
-    exports.CMD_SWITCH_LANGUAGE                 = "Switch Language";
-    exports.CMD_CHECK_FOR_UPDATE                = "Check for Updates";
-
-    // Help menu commands
-    exports.CMD_ABOUT                           = "About";
-
-    // Special commands invoked by the native shell
-    exports.CMD_CLOSE_WINDOW                    = "Close Window";
-    exports.CMD_ABORT_QUIT                      = "Abort Quit";
-
-    // Strings for main-view.html
-    exports.EXPERIMENTAL_BUILD                   = "Experimental Build";
-    exports.JSLINT_ERRORS                        = "JSLint Errors";
-    exports.SEARCH_RESULTS                       = "Search Results";
-    exports.OK                                   = "OK";
-    exports.DONT_SAVE                            = "Don't Save";
-    exports.SAVE                                 = "Save";
-    exports.CANCEL                               = "Cancel";
-    exports.RELOAD_FROM_DISK                     = "Reload from Disk";
-    exports.KEEP_CHANGES_IN_EDITOR               = "Keep Changes in Editor";
-    exports.CLOSE_DONT_SAVE                      = "Close (Don't Save)";
-    exports.KEEP_CHANGES_IN_EDITOR               = "Keep Changes in Editor";
-    exports.RELAUNCH_CHROME                      = "Relaunch Chrome";
-    exports.ABOUT                                = "About";
-    exports.BRACKETS                             = "Brackets";
-    exports.CLOSE                                = "Close";
-    exports.ABOUT_TEXT_LINE1                     = "sprint 13 experimental build ";
-    exports.ABOUT_TEXT_LINE2                     = "Copyright 2012 Adobe Systems Incorporated and its licensors. All rights reserved.";
-    exports.ABOUT_TEXT_LINE3                     = "Notices; terms and conditions pertaining to third party software are located at ";
-    exports.ABOUT_TEXT_LINE4                     = " and incorporated by reference herein.";
-    exports.ABOUT_TEXT_LINE5                     = "Documentation and source at ";
-    exports.UPDATE_NOTIFICATION_TOOLTIP          = "There is a new build of Brackets available! Click here for details.";
-    exports.UPDATE_AVAILABLE_TITLE               = "Update Available";
-    exports.UPDATE_MESSAGE                       = "Hey, there's a new build of Brackets available. Here are some of the new features:";
-    exports.GET_IT_NOW                           = "Get it now!";
-=======
->>>>>>> 8b318bd6
 });